[package]
name = "keccak256"
version = "0.1.0"
edition = "2018"

[features]
dev-graph = ["halo2_proofs/dev-graph", "plotters"]

[dependencies]
<<<<<<< HEAD
halo2_proofs = { git = "https://github.com/scroll-tech/halo2.git", rev = "4604e7b" }
=======
halo2_proofs = { git = "https://github.com/appliedzkp/halo2.git", tag = "v2022_03_06" }
>>>>>>> fb719f52
itertools = "0.10.1"
num-bigint = "0.4.2"
num-traits = "0.2.14"
pairing = { git = 'https://github.com/appliedzkp/pairing', package = "pairing_bn256" }
plotters = { version = "0.3.0", optional = true }
eth-types = { path = "../eth-types" } 

[dev-dependencies]
pretty_assertions = "1.0"<|MERGE_RESOLUTION|>--- conflicted
+++ resolved
@@ -7,11 +7,7 @@
 dev-graph = ["halo2_proofs/dev-graph", "plotters"]
 
 [dependencies]
-<<<<<<< HEAD
-halo2_proofs = { git = "https://github.com/scroll-tech/halo2.git", rev = "4604e7b" }
-=======
 halo2_proofs = { git = "https://github.com/appliedzkp/halo2.git", tag = "v2022_03_06" }
->>>>>>> fb719f52
 itertools = "0.10.1"
 num-bigint = "0.4.2"
 num-traits = "0.2.14"
