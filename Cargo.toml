[workspace]
members = [
    "zkevm-circuits",
    "bus-mapping",
    "geth-utils",
    "keccak256",
    "zktrie",
    "gadgets",
    "integration-tests",
    "circuit-benchmarks",
    "eth-types",
    "external-tracer",
    "mock",
    "testool",
    "aggregator",
    "prover"
]
resolver = "2"

[workspace.package]
version = "0.1.0"
edition = "2021"
license = "MIT OR Apache-2.0"

[workspace.dependencies]
anyhow = "1.0"
ark-std = "0.3"
ctor = "0.1"
env_logger = "0.10"
ethers = { version = "2.0.7", features = ["ethers-solc"] }
ethers-core = { git = "https://github.com/scroll-tech/ethers-rs.git", branch = "v2.0.7", features = ["scroll"] }
ethers-providers = "=2.0.7"
ethers-signers = "=2.0.7"
ff = "0.13"
halo2_proofs = { git = "https://github.com/scroll-tech/halo2.git", branch = "v1.0" }
hash-circuit = { package = "poseidon-circuit", git = "https://github.com/scroll-tech/poseidon-circuit.git", branch = "scroll-dev-1201" }
halo2-base = { git = "https://github.com/scroll-tech/halo2-lib", branch = "develop", default-features=false, features=["halo2-pse","display"] }
halo2-ecc = { git = "https://github.com/scroll-tech/halo2-lib", branch = "develop", default-features=false, features=["halo2-pse","display"] }
hex = "0.4"
itertools = "0.11"
lazy_static = "1.4"
libsecp256k1 = "0.7"
log = "0.4"
num = "0.4"
num-bigint = "0.4"
num-traits = "0.2"
once_cell = "1.17"
pretty_assertions = "1.0"
rand = "0.8"
rand_chacha = "0.3"
rand_xorshift = "0.3"
rayon = "1.5"
regex = "1.5"
serde = {version = "1.0", features = ["derive"] }
serde_json = "1.0"
sha3 = "0.10"
<<<<<<< HEAD
snark-verifier = { git = "https://github.com/scroll-tech/snark-verifier", branch = "develop" }
snark-verifier-sdk = { git = "https://github.com/scroll-tech/snark-verifier", branch = "develop", default-features = false, features = ["loader_halo2", "loader_evm", "halo2-pse"] }
strum = "0.24"
strum_macros = "0.24"
=======
snark-verifier = { git = "https://github.com/scroll-tech/snark-verifier", tag = "v0.1.5" }
snark-verifier-sdk = { git = "https://github.com/scroll-tech/snark-verifier", tag = "v0.1.5", default-features = false, features = ["loader_halo2", "loader_evm", "halo2-pse"] }
strum = "0.25"
strum_macros = "0.25"
>>>>>>> 88e28e4b
subtle = "2.4"
tokio = { version = "1.13", features = ["macros", "rt-multi-thread"] }
url = "2.2"

[patch.crates-io]
ethers-core = { git = "https://github.com/scroll-tech/ethers-rs.git", branch = "v2.0.7" }
ethers-etherscan = { git = "https://github.com/scroll-tech/ethers-rs.git", branch = "v2.0.7" }
gobuild = { git = "https://github.com/scroll-tech/gobuild.git" }
[patch."https://github.com/privacy-scaling-explorations/halo2.git"]
halo2_proofs = { git = "https://github.com/scroll-tech/halo2.git", branch = "v1.0" }
[patch."https://github.com/privacy-scaling-explorations/poseidon.git"]
<<<<<<< HEAD
poseidon = { git = "https://github.com/scroll-tech/poseidon.git", branch = "main" }

=======
poseidon = { git = "https://github.com/scroll-tech/poseidon.git", branch = "scroll-dev-0220" }
[patch."https://github.com/privacy-scaling-explorations/halo2curves.git"]
halo2curves = { git = "https://github.com/scroll-tech/halo2curves.git", branch = "0.3.1-derive-serde" }
>>>>>>> 88e28e4b

# Definition of benchmarks profile to use.
[profile.bench]
opt-level = 3
debug = false
debug-assertions = false
overflow-checks = false
rpath = false
lto = "thin"
incremental = true

[profile.release]
opt-level = 3
debug = false
debug-assertions = true
overflow-checks = true
rpath = false
lto = "thin"
incremental = true<|MERGE_RESOLUTION|>--- conflicted
+++ resolved
@@ -54,17 +54,10 @@
 serde = {version = "1.0", features = ["derive"] }
 serde_json = "1.0"
 sha3 = "0.10"
-<<<<<<< HEAD
 snark-verifier = { git = "https://github.com/scroll-tech/snark-verifier", branch = "develop" }
 snark-verifier-sdk = { git = "https://github.com/scroll-tech/snark-verifier", branch = "develop", default-features = false, features = ["loader_halo2", "loader_evm", "halo2-pse"] }
-strum = "0.24"
-strum_macros = "0.24"
-=======
-snark-verifier = { git = "https://github.com/scroll-tech/snark-verifier", tag = "v0.1.5" }
-snark-verifier-sdk = { git = "https://github.com/scroll-tech/snark-verifier", tag = "v0.1.5", default-features = false, features = ["loader_halo2", "loader_evm", "halo2-pse"] }
 strum = "0.25"
 strum_macros = "0.25"
->>>>>>> 88e28e4b
 subtle = "2.4"
 tokio = { version = "1.13", features = ["macros", "rt-multi-thread"] }
 url = "2.2"
@@ -76,14 +69,8 @@
 [patch."https://github.com/privacy-scaling-explorations/halo2.git"]
 halo2_proofs = { git = "https://github.com/scroll-tech/halo2.git", branch = "v1.0" }
 [patch."https://github.com/privacy-scaling-explorations/poseidon.git"]
-<<<<<<< HEAD
 poseidon = { git = "https://github.com/scroll-tech/poseidon.git", branch = "main" }
 
-=======
-poseidon = { git = "https://github.com/scroll-tech/poseidon.git", branch = "scroll-dev-0220" }
-[patch."https://github.com/privacy-scaling-explorations/halo2curves.git"]
-halo2curves = { git = "https://github.com/scroll-tech/halo2curves.git", branch = "0.3.1-derive-serde" }
->>>>>>> 88e28e4b
 
 # Definition of benchmarks profile to use.
 [profile.bench]
