//! The Super Circuit is a circuit that contains all the circuits of the
//! zkEVM in order to achieve two things:
//! - Check the correct integration between circuits via the shared lookup tables, to verify that
//!   the table layouts match.
//! - Allow having a single circuit setup for which a proof can be generated that would be verified
//!   under a single aggregation circuit for the first milestone.
//!
//! The current implementation contains the following circuits:
//!
//! - [x] EVM Circuit
//! - [ ] State Circuit
//! - [x] Tx Circuit
//! - [x] Bytecode Circuit
//! - [x] Copy Circuit
//! - [x] Exponentiation Circuit
//! - [ ] Keccak Circuit
//! - [ ] MPT Circuit
//! - [x] PublicInputs Circuit
//!
//! And the following shared tables, with the circuits that use them:
//!
//! - [x] Copy Table
//!   - [x] Copy Circuit
//!   - [x] EVM Circuit
//! - [x] Exponentiation Table
//!   - [x] EVM Circuit
//! - [ ] Rw Table
//!   - [ ] State Circuit
//!   - [ ] EVM Circuit
//!   - [ ] Copy Circuit
//! - [x] Tx Table
//!   - [x] Tx Circuit
//!   - [x] EVM Circuit
//!   - [x] Copy Circuit
//!   - [x] PublicInputs Circuit
//! - [x] Bytecode Table
//!   - [x] Bytecode Circuit
//!   - [x] EVM Circuit
//!   - [x] Copy Circuit
//! - [ ] Block Table
//!   - [ ] EVM Circuit
//!   - [x] PublicInputs Circuit
//! - [ ] MPT Table
//!   - [ ] MPT Circuit
//!   - [ ] State Circuit
//! - [x] Keccak Table
//!   - [ ] Keccak Circuit
//!   - [ ] EVM Circuit
//!   - [x] Bytecode Circuit
//!   - [x] Tx Circuit
//!   - [ ] MPT Circuit
pub(crate) mod precompile_block_trace;
#[cfg(any(feature = "test", test))]
pub(crate) mod test;

#[cfg(feature = "poseidon-codehash")]
use crate::bytecode_circuit::circuit::to_poseidon_hash::{
    ToHashBlockBytecodeCircuitConfigArgs, ToHashBlockCircuitConfig, HASHBLOCK_BYTES_IN_FIELD,
};
#[cfg(not(feature = "poseidon-codehash"))]
use crate::bytecode_circuit::circuit::BytecodeCircuitConfig;
use crate::{
    bytecode_circuit::circuit::{BytecodeCircuit, BytecodeCircuitConfigArgs},
    copy_circuit::{CopyCircuit, CopyCircuitConfig, CopyCircuitConfigArgs},
    ecc_circuit::{EccCircuit, EccCircuitConfig, EccCircuitConfigArgs},
    evm_bus::EVMBusLookups,
    evm_circuit::{EvmCircuit, EvmCircuitConfig, EvmCircuitConfigArgs},
    exp_circuit::{ExpCircuit, ExpCircuitArgs, ExpCircuitConfig},
    keccak_circuit::{
        keccak_packed_multi::get_num_rows_per_round, KeccakCircuit, KeccakCircuitConfig,
        KeccakCircuitConfigArgs,
    },
    modexp_circuit::{ModExpCircuit, ModExpCircuitConfig},
    pi_circuit::{PiCircuit, PiCircuitConfig, PiCircuitConfigArgs},
    poseidon_circuit::{PoseidonCircuit, PoseidonCircuitConfig, PoseidonCircuitConfigArgs},
    rlp_circuit_fsm::{RlpCircuit, RlpCircuitConfig, RlpCircuitConfigArgs},
    sha256_circuit::{
        CircuitConfig as SHA256CircuitConfig, CircuitConfigArgs as SHA256CircuitConfigArgs,
        SHA256Circuit,
    },
    sig_circuit::{SigCircuit, SigCircuitConfig, SigCircuitConfigArgs},
    state_circuit::{StateCircuit, StateCircuitConfig, StateCircuitConfigArgs},
    table::{
<<<<<<< HEAD
        BlockTable, BytecodeTable, CopyTable, DualByteTable, EccTable, ExpTable, FixedTable,
        KeccakTable, LookupTable, ModExpTable, MptTable, PoseidonTable, PowOfRandTable,
        RlpFsmRlpTable as RlpTable, RwTable, SigTable, TxTable, U16Table, U8Table,
=======
        BlockTable, BytecodeTable, CopyTable, EccTable, ExpTable, KeccakTable, ModExpTable,
        MptTable, PoseidonTable, PowOfRandTable, RlpFsmRlpTable as RlpTable, RwTable, SHA256Table,
        SigTable, TxTable, U16Table, U8Table,
>>>>>>> fb271ea6
    },
    tx_circuit::{TxCircuit, TxCircuitConfig, TxCircuitConfigArgs},
    util::{circuit_stats, log2_ceil, Challenges, SubCircuit, SubCircuitConfig},
    witness::{block_convert, Block, Transaction},
};

#[cfg(feature = "zktrie")]
use crate::mpt_circuit::{MptCircuit, MptCircuitConfig, MptCircuitConfigArgs};

use bus_mapping::{
    circuit_input_builder::{CircuitInputBuilder, CircuitsParams},
    mock::BlockData,
};
use eth_types::{geth_types::GethData, Field};
use gadgets::bus::{
    bus_builder::{BusAssigner, BusBuilder},
    bus_chip::BusConfig,
    bus_codec::{BusCodecExpr, BusCodecVal},
};
use halo2_proofs::{
    circuit::{Layouter, SimpleFloorPlanner, Value},
    halo2curves::bn256::Fr,
    plonk::{Circuit, ConstraintSystem, Error},
};
use itertools::Itertools;
use snark_verifier_sdk::CircuitExt;

/// Configuration of the Super Circuit
#[derive(Clone)]
pub struct SuperCircuitConfig<F: Field> {
    bus: BusConfig,
    evm_lookups: EVMBusLookups<F>,
    block_table: BlockTable,
    mpt_table: MptTable,
    rlp_table: RlpTable,
    tx_table: TxTable,
    poseidon_table: PoseidonTable,
    u8_table: U8Table,
    u16_table: U16Table,
    evm_circuit: EvmCircuitConfig<F>,
    state_circuit: StateCircuitConfig<F>,
    tx_circuit: TxCircuitConfig<F>,
    sig_circuit: SigCircuitConfig<F>,
    modexp_circuit: ModExpCircuitConfig,
    ecc_circuit: EccCircuitConfig<F>,
    sha256_circuit: SHA256CircuitConfig,
    #[cfg(not(feature = "poseidon-codehash"))]
    bytecode_circuit: BytecodeCircuitConfig<F>,
    #[cfg(feature = "poseidon-codehash")]
    bytecode_circuit: ToHashBlockCircuitConfig<F, HASHBLOCK_BYTES_IN_FIELD>,
    copy_circuit: CopyCircuitConfig<F>,
    keccak_circuit: KeccakCircuitConfig<F>,
    poseidon_circuit: PoseidonCircuitConfig<F>,
    pi_circuit: PiCircuitConfig<F>,
    exp_circuit: ExpCircuitConfig<F>,
    rlp_circuit: RlpCircuitConfig<F>,
    /// Mpt Circuit
    #[cfg(feature = "zktrie")]
    mpt_circuit: MptCircuitConfig<F>,
}

/// Circuit configuration arguments
pub struct SuperCircuitConfigArgs {
    /// Max txs
    pub max_txs: usize,
    /// Max calldata
    pub max_calldata: usize,
    /// Max inner blocks
    pub max_inner_blocks: usize,
    /// Mock randomness
    pub mock_randomness: u64,
    /// Challenges
    pub challenges: crate::util::Challenges,
}

impl SubCircuitConfig<Fr> for SuperCircuitConfig<Fr> {
    type ConfigArgs = SuperCircuitConfigArgs;

    /// Configure SuperCircuitConfig
    fn new(
        meta: &mut ConstraintSystem<Fr>,
        Self::ConfigArgs {
            max_txs: _,
            max_calldata: _,
            max_inner_blocks: _,
            mock_randomness: _mock_randomness,
            challenges,
        }: Self::ConfigArgs,
    ) -> Self {
        let log_circuit_info = |meta: &ConstraintSystem<Fr>, tag: &str| {
            log::debug!("circuit info after {}: {:#?}", tag, circuit_stats(meta));
        };
        let challenges_expr = challenges.exprs(meta);

        let mut bus_builder = BusBuilder::new(BusCodecExpr::new(challenges_expr.lookup_input()));

        let dual_byte_table = DualByteTable::construct(meta);
        let fixed_table = FixedTable::construct(meta);
        fixed_table.annotate_columns(meta);
        let tx_table = TxTable::construct(meta);
        tx_table.annotate_columns(meta);
        log_circuit_info(meta, "tx table");
        let rw_table = RwTable::construct(meta);
        rw_table.annotate_columns(meta);
        log_circuit_info(meta, "rw table");

        let mpt_table = MptTable::construct(meta);
        log_circuit_info(meta, "mpt table");
        let poseidon_table = PoseidonTable::construct(meta);
        log_circuit_info(meta, "poseidon table");

        let bytecode_table = BytecodeTable::construct(meta);
        log_circuit_info(meta, "bytecode table");
        let block_table = BlockTable::construct(meta);
        log_circuit_info(meta, "block table");
        let q_copy_table = meta.fixed_column();
        log::debug!("q_copy_table {:?}", q_copy_table);
        let copy_table = CopyTable::construct(meta, q_copy_table);
        log_circuit_info(meta, "copy table");
        let exp_table = ExpTable::construct(meta);
        log_circuit_info(meta, "exp table");
        let rlp_table = RlpTable::construct(meta);
        log_circuit_info(meta, "rlp table");
        let keccak_table = KeccakTable::construct(meta);
        log_circuit_info(meta, "keccak table");
        let sha256_table = SHA256Table::construct(meta);
        log_circuit_info(meta, "sha256 table");
        let sig_table = SigTable::construct(meta);
        log_circuit_info(meta, "sig table");
        let modexp_table = ModExpTable::construct(meta);
        log_circuit_info(meta, "modexp table");
        let ecc_table = EccTable::construct(meta);
        log_circuit_info(meta, "ecc table");
        let pow_of_rand_table = PowOfRandTable::construct(meta, &challenges_expr);
        log_circuit_info(meta, "power of randomness table");
        // TODO: move pow_of_rand_table to EVMCircuit.

        let u8_table = U8Table::construct(meta);
        log_circuit_info(meta, "u8 table");
        let u16_table = U16Table::construct(meta);
        log_circuit_info(meta, "u16 table");

        bytecode_table.annotate_columns(meta);
        block_table.annotate_columns(meta);
        copy_table.annotate_columns(meta);
        keccak_table.annotate_columns(meta);
        exp_table.annotate_columns(meta);
        sig_table.annotate_columns(meta);
        modexp_table.annotate_columns(meta);
        ecc_table.annotate_columns(meta);
        pow_of_rand_table.annotate_columns(meta);

        assert!(get_num_rows_per_round() == 12);
        let keccak_circuit = KeccakCircuitConfig::new(
            meta,
            KeccakCircuitConfigArgs {
                keccak_table: keccak_table.clone(),
                challenges: challenges_expr.clone(),
            },
        );
        log_circuit_info(meta, "keccak circuit");

        let sha256_circuit = SHA256CircuitConfig::new(
            meta,
            SHA256CircuitConfigArgs {
                sha256_table: sha256_table.clone(),
                challenges: challenges_expr.clone(),
            },
        );
        log_circuit_info(meta, "sha256 circuit");

        let poseidon_circuit =
            PoseidonCircuitConfig::new(meta, PoseidonCircuitConfigArgs { poseidon_table });
        log_circuit_info(meta, "poseidon circuit");

        let rlp_circuit = RlpCircuitConfig::new(
            meta,
            RlpCircuitConfigArgs {
                rlp_table,
                u8_table,
                challenges: challenges_expr.clone(),
            },
        );
        log_circuit_info(meta, "rlp circuit");

        let pi_circuit = PiCircuitConfig::new(
            meta,
            PiCircuitConfigArgs {
                block_table: block_table.clone(),
                keccak_table: keccak_table.clone(),
                tx_table: tx_table.clone(),
                challenges: challenges_expr.clone(),
            },
        );
        log_circuit_info(meta, "pi circuit");

        let tx_circuit = TxCircuitConfig::new(
            meta,
            TxCircuitConfigArgs {
                block_table: block_table.clone(),
                tx_table: tx_table.clone(),
                keccak_table: keccak_table.clone(),
                rlp_table,
                sig_table,
                u8_table,
                u16_table,
                challenges: challenges_expr.clone(),
            },
        );
        log_circuit_info(meta, "tx circuit");

        #[cfg(not(feature = "poseidon-codehash"))]
        let bytecode_circuit = BytecodeCircuitConfig::new(
            meta,
            BytecodeCircuitConfigArgs {
                bytecode_table: bytecode_table.clone(),
                keccak_table: keccak_table.clone(),
                challenges: challenges_expr.clone(),
            },
        );
        #[cfg(feature = "poseidon-codehash")]
        let bytecode_circuit = ToHashBlockCircuitConfig::new(
            meta,
            ToHashBlockBytecodeCircuitConfigArgs {
                base_args: BytecodeCircuitConfigArgs {
                    bytecode_table: bytecode_table.clone(),
                    keccak_table: keccak_table.clone(),
                    challenges: challenges_expr.clone(),
                },
                poseidon_table,
            },
        );

        log_circuit_info(meta, "bytecode circuit");

        let copy_circuit = CopyCircuitConfig::new(
            meta,
            CopyCircuitConfigArgs {
                tx_table: tx_table.clone(),
                rw_table,
                bytecode_table: bytecode_table.clone(),
                copy_table,
                q_enable: q_copy_table,
                challenges: challenges_expr.clone(),
            },
        );
        log_circuit_info(meta, "copy circuit");

        #[cfg(feature = "zktrie")]
        let mpt_circuit = MptCircuitConfig::new(
            meta,
            MptCircuitConfigArgs {
                poseidon_table,
                mpt_table,
                challenges,
            },
        );
        #[cfg(feature = "zktrie")]
        log_circuit_info(meta, "zktrie circuit");

        let modexp_circuit = ModExpCircuitConfig::new(meta, modexp_table);
        log_circuit_info(meta, "modexp circuit");
        let state_circuit = StateCircuitConfig::new(
            meta,
            StateCircuitConfigArgs {
                rw_table,
                mpt_table,
                challenges: challenges_expr.clone(),
            },
        );
        log_circuit_info(meta, "state circuit");

        let exp_circuit = ExpCircuitConfig::new(
            meta,
            ExpCircuitArgs {
                exp_table,
                u16_table,
            },
        );
        log_circuit_info(meta, "exp circuit");

        let evm_circuit = EvmCircuitConfig::new(
            meta,
            &mut bus_builder,
            EvmCircuitConfigArgs {
                challenges: challenges_expr.clone(),
<<<<<<< HEAD
                // Tables assigned by the EVM circuit.
                dual_byte_table: dual_byte_table.clone(),
                fixed_table: fixed_table.clone(),
=======
                tx_table: tx_table.clone(),
                rw_table,
                bytecode_table,
                block_table: block_table.clone(),
                copy_table,
                keccak_table: keccak_table.clone(),
                sha256_table,
                exp_table,
                sig_table,
                modexp_table,
                ecc_table,
>>>>>>> fb271ea6
                pow_of_rand_table,
            },
        );
        log_circuit_info(meta, "evm circuit");

        // Sig Circuit and ECC Circuit use halo2-lib's vertifcal assignments gates
        // and need to be configured after Circuits with higher counts of unique rotation queries
        // (ex. Keccak, EVM) to avoid assigning advice values into blinding area.
        let sig_circuit = SigCircuitConfig::new(
            meta,
            SigCircuitConfigArgs {
                keccak_table: keccak_table.clone(),
                sig_table,
                challenges: challenges_expr.clone(),
            },
        );
        log_circuit_info(meta, "sig circuit");

        let ecc_circuit = EccCircuitConfig::new(
            meta,
            EccCircuitConfigArgs {
                ecc_table,
                challenges: challenges_expr,
            },
        );
        log_circuit_info(meta, "ecc circuit");

        let evm_lookups = EVMBusLookups::configure(
            meta,
            &mut bus_builder,
            &dual_byte_table,
            &fixed_table,
            &rw_table,
            &tx_table,
            &bytecode_table,
            &block_table,
            &copy_table,
            &keccak_table,
            &exp_table,
            &sig_table,
            &modexp_table,
            &ecc_table,
            &pow_of_rand_table,
        );

        let bus = BusConfig::new(meta, &bus_builder.build());

        #[cfg(feature = "onephase")]
        if meta.max_phase() != 0 {
            log::warn!("max_phase: {}", meta.max_phase());
        }

        SuperCircuitConfig {
            bus,
            evm_lookups,
            block_table,
            mpt_table,
            tx_table,
            rlp_table,
            poseidon_table,
            u8_table,
            u16_table,
            evm_circuit,
            state_circuit,
            copy_circuit,
            bytecode_circuit,
            keccak_circuit,
            sha256_circuit,
            poseidon_circuit,
            pi_circuit,
            rlp_circuit,
            tx_circuit,
            exp_circuit,
            sig_circuit,
            modexp_circuit,
            ecc_circuit,
            #[cfg(feature = "zktrie")]
            mpt_circuit,
        }
    }
}

/// Row usage for each sub circuit
#[derive(Clone, Default, Debug)]
pub struct SubcircuitRowUsage {
    /// Subcircuit name
    pub name: String,
    // TODO: better name?
    /// Without padding
    pub row_num_real: usize,
    /// With padding
    pub row_num_total: usize,
}

/// The Super Circuit contains all the zkEVM circuits
#[derive(Clone, Debug)]
pub struct SuperCircuit<
    F: Field,
    const MAX_TXS: usize,
    const MAX_CALLDATA: usize,
    const MAX_INNER_BLOCKS: usize,
    const MOCK_RANDOMNESS: u64,
> {
    /// Number of rows required by the SuperCircuit
    num_rows: usize,
    /// EVM Circuit
    pub evm_circuit: EvmCircuit<F>,
    /// State Circuit
    pub state_circuit: StateCircuit<F>,
    /// The transaction circuit that will be used in the `synthesize` step.
    pub tx_circuit: TxCircuit<F>,
    /// Public Input Circuit
    pub pi_circuit: PiCircuit<F>,
    /// Bytecode Circuit
    pub bytecode_circuit: BytecodeCircuit<F>,
    /// Copy Circuit
    pub copy_circuit: CopyCircuit<F>,
    /// Exp Circuit
    pub exp_circuit: ExpCircuit<F>,
    /// Keccak Circuit
    pub keccak_circuit: KeccakCircuit<F>,
    /// SHA256 Circuit
    pub sha256_circuit: SHA256Circuit<F>,
    /// Poseidon hash Circuit
    pub poseidon_circuit: PoseidonCircuit<F>,
    /// Sig Circuit
    pub sig_circuit: SigCircuit<F>,
    /// Modexp Circuit
    pub modexp_circuit: ModExpCircuit<F>,
    /// Ecc Circuit
    pub ecc_circuit: EccCircuit<F, 9>,
    /// Rlp Circuit
    pub rlp_circuit: RlpCircuit<F, Transaction>,
    /// Mpt Circuit
    #[cfg(feature = "zktrie")]
    pub mpt_circuit: MptCircuit<F>,

    circuit_params: CircuitsParams,
}

impl<
        F: Field,
        const MAX_TXS: usize,
        const MAX_CALLDATA: usize,
        const MAX_INNER_BLOCKS: usize,
        const MOCK_RANDOMNESS: u64,
    > SuperCircuit<F, MAX_TXS, MAX_CALLDATA, MAX_INNER_BLOCKS, MOCK_RANDOMNESS>
{
    /// Return the number of rows required to verify a given block
    pub fn get_num_rows_required(block: &Block<Fr>) -> usize {
        let num_rows_evm_circuit = EvmCircuit::<Fr>::get_num_rows_required(block);
        assert_eq!(block.circuits_params.max_txs, MAX_TXS);
        // FIXME: need to call the SigCircuit::get_num_rows_required instead
        // let num_rows_tx_circuit =
        //     TxCircuitConfig::<F>::get_num_rows_required(block.circuits_params.max_txs);
        // num_rows_evm_circuit.max(num_rows_tx_circuit)
        num_rows_evm_circuit
    }
    /// Return the minimum number of rows required to prove the block
    pub fn min_num_rows_block_subcircuits(block: &Block<Fr>) -> Vec<SubcircuitRowUsage> {
        log::debug!("start min_num_rows_block_subcircuits");
        let mut rows = Vec::new();
        let mut push = |name, usage| {
            log::debug!("{name} circuit row: {usage:?}");
            rows.push((name, usage));
        };
        let evm = EvmCircuit::min_num_rows_block(block);
        push("evm", evm);
        let state = StateCircuit::min_num_rows_block(block);
        push("state", state);
        let bytecode = BytecodeCircuit::min_num_rows_block(block);
        push("bytecode", bytecode);
        let copy = CopyCircuit::min_num_rows_block(block);
        push("copy", copy);
        let keccak = KeccakCircuit::min_num_rows_block(block);
        push("keccak", keccak);
        let sha256 = SHA256Circuit::min_num_rows_block(block);
        push("sha256", sha256);
        let tx = TxCircuit::min_num_rows_block(block);
        push("tx", tx);
        let rlp = RlpCircuit::min_num_rows_block(block);
        push("rlp", rlp);
        let exp = ExpCircuit::min_num_rows_block(block);
        push("exp", exp);
        let mod_exp = ModExpCircuit::min_num_rows_block(block);
        push("mod_exp", mod_exp);
        let pi = PiCircuit::min_num_rows_block(block);
        push("pi", pi);
        let poseidon = PoseidonCircuit::min_num_rows_block(block);
        push("poseidon", poseidon);
        let sig = SigCircuit::min_num_rows_block(block);
        push("sig", sig);
        let ecc = EccCircuit::<Fr, 9>::min_num_rows_block(block);
        push("ecc", ecc);
        #[cfg(feature = "zktrie")]
        {
            let mpt = MptCircuit::<Fr>::min_num_rows_block(block);
            push("mpt", mpt);
        }

        let row_usage_details = rows
            .into_iter()
            .map(|(name, (row_num_real, row_num_total))| SubcircuitRowUsage {
                name: name.to_string(),
                row_num_real,
                row_num_total,
            })
            .collect_vec();
        {
            let mut row_usage_details_sorted = row_usage_details.clone();
            row_usage_details_sorted.sort_by_key(|r| r.row_num_real);
            row_usage_details_sorted.reverse();
            for detail in &row_usage_details_sorted {
                log::debug!("row detail {} {}", detail.name, detail.row_num_real);
            }
        }
        row_usage_details
    }
}

// Eventhough the SuperCircuit is not a subcircuit we implement the SubCircuit
// trait for it in order to get the `new_from_block` and `instance` methods that
// allow us to generalize integration tests.
impl<
        const MAX_TXS: usize,
        const MAX_CALLDATA: usize,
        const MAX_INNER_BLOCKS: usize,
        const MOCK_RANDOMNESS: u64,
    > SubCircuit<Fr>
    for SuperCircuit<Fr, MAX_TXS, MAX_CALLDATA, MAX_INNER_BLOCKS, MOCK_RANDOMNESS>
{
    type Config = SuperCircuitConfig<Fr>;

    fn unusable_rows() -> usize {
        itertools::max([
            EvmCircuit::<Fr>::unusable_rows(),
            StateCircuit::<Fr>::unusable_rows(),
            TxCircuit::<Fr>::unusable_rows(),
            // TODO: The PiCircuit unusable_rows fn is not implemented
            // and returns the arbitrary default number, causing overflow
            // PiCircuit::<Fr>::unusable_rows(),
            BytecodeCircuit::<Fr>::unusable_rows(),
            CopyCircuit::<Fr>::unusable_rows(),
            ExpCircuit::<Fr>::unusable_rows(),
            KeccakCircuit::<Fr>::unusable_rows(),
        ])
        .unwrap()
    }

    fn new_from_block(block: &Block<Fr>) -> Self {
        let num_rows = Self::get_num_rows_required(block);
        let evm_circuit = EvmCircuit::new_from_block(block);
        let state_circuit = StateCircuit::new_from_block(block);
        let tx_circuit = TxCircuit::new_from_block(block);
        let pi_circuit = PiCircuit::new_from_block(block);
        let bytecode_circuit = BytecodeCircuit::new_from_block(block);
        let copy_circuit = CopyCircuit::new_from_block_no_external(block);
        let exp_circuit = ExpCircuit::new_from_block(block);
        let modexp_circuit = ModExpCircuit::new_from_block(block);
        let keccak_circuit = KeccakCircuit::new_from_block(block);
        let sha256_circuit = SHA256Circuit::new_from_block(block);
        let poseidon_circuit = PoseidonCircuit::new_from_block(block);
        let rlp_circuit = RlpCircuit::new_from_block(block);
        let sig_circuit = SigCircuit::new_from_block(block);
        let ecc_circuit = EccCircuit::new_from_block(block);
        #[cfg(feature = "zktrie")]
        let mpt_circuit = MptCircuit::new_from_block(block);
        SuperCircuit::<Fr, MAX_TXS, MAX_CALLDATA, MAX_INNER_BLOCKS, MOCK_RANDOMNESS> {
            num_rows,
            evm_circuit,
            state_circuit,
            tx_circuit,
            pi_circuit,
            bytecode_circuit,
            copy_circuit,
            exp_circuit,
            keccak_circuit,
            sha256_circuit,
            poseidon_circuit,
            rlp_circuit,
            sig_circuit,
            modexp_circuit,
            ecc_circuit,
            #[cfg(feature = "zktrie")]
            mpt_circuit,
            circuit_params: block.circuits_params,
        }
    }

    /// Returns suitable inputs for the SuperCircuit.
    fn instance(&self) -> Vec<Vec<Fr>> {
        let mut instance = Vec::new();
        instance.extend_from_slice(&self.keccak_circuit.instance());
        instance.extend_from_slice(&self.pi_circuit.instance());
        instance.extend_from_slice(&self.tx_circuit.instance());
        instance.extend_from_slice(&self.bytecode_circuit.instance());
        instance.extend_from_slice(&self.copy_circuit.instance());
        instance.extend_from_slice(&self.state_circuit.instance());
        instance.extend_from_slice(&self.exp_circuit.instance());
        instance.extend_from_slice(&self.evm_circuit.instance());

        instance
    }

    /// Return the minimum number of rows required to prove the block
    fn min_num_rows_block(block: &Block<Fr>) -> (usize, usize) {
        let row_usage = Self::min_num_rows_block_subcircuits(block);
        (
            itertools::max(row_usage.iter().map(|x| x.row_num_real)).unwrap(),
            itertools::max(row_usage.iter().map(|x| x.row_num_total)).unwrap(),
        )
    }

    /// Make the assignments to the SuperCircuit
    fn synthesize_sub(
        &self,
        config: &Self::Config,
        challenges: &crate::util::Challenges<Value<Fr>>,
        layouter: &mut impl Layouter<Fr>,
    ) -> Result<(), Error> {
        let mut bus_assigner =
            BusAssigner::new(BusCodecVal::new(challenges.lookup_input()), self.num_rows);

        log::debug!("assigning state_circuit");
        self.state_circuit
            .synthesize_sub(&config.state_circuit, challenges, layouter)?;

        log::debug!("assigning tx_circuit");
        self.tx_circuit
            .synthesize_sub(&config.tx_circuit, challenges, layouter)?;

        log::debug!("assigning evm_circuit");
        self.evm_circuit.synthesize_sub2(
            &config.evm_circuit,
            challenges,
            layouter,
            &mut bus_assigner,
        )?;

        if !challenges.lookup_input().is_none() {
            let is_mock_prover = format!("{:?}", challenges.lookup_input()) == *"Value { inner: Some(0x207a52ba34e1ed068be1e33b0bc39c8ede030835f549fe5c0dbe91dce97d17d2) }";
            if is_mock_prover {
                log::info!("continue assignment only for 3rd phase");
            } else {
                log::info!("only evm circuit needs 3rd phase assignment");
                return Ok(());
            }
        }
        log::debug!("assigning keccak_circuit");
        self.keccak_circuit
            .synthesize_sub(&config.keccak_circuit, challenges, layouter)?;
        log::debug!("assigning sha256_circuit");
        self.sha256_circuit
            .synthesize_sub(&config.sha256_circuit, challenges, layouter)?;
        log::debug!("assigning poseidon_circuit");
        self.poseidon_circuit
            .synthesize_sub(&config.poseidon_circuit, challenges, layouter)?;
        log::debug!("assigning bytecode_circuit");
        self.bytecode_circuit
            .synthesize_sub(&config.bytecode_circuit, challenges, layouter)?;
        log::debug!("assigning sig_circuit");
        self.sig_circuit
            .synthesize_sub(&config.sig_circuit, challenges, layouter)?;
        log::debug!("assigning ecc_circuit");
        self.ecc_circuit
            .synthesize_sub(&config.ecc_circuit, challenges, layouter)?;
        log::debug!("assigning modexp_circuit");
        self.modexp_circuit
            .synthesize_sub(&config.modexp_circuit, challenges, layouter)?;
        log::debug!("assigning copy_circuit");
        self.copy_circuit
            .synthesize_sub(&config.copy_circuit, challenges, layouter)?;
        log::debug!("assigning exp_circuit");
        self.exp_circuit
            .synthesize_sub(&config.exp_circuit, challenges, layouter)?;

        log::debug!("assigning pi_circuit");
        self.pi_circuit
            .import_tx_values(self.tx_circuit.value_cells.borrow().clone().unwrap());
        self.pi_circuit
            .synthesize_sub(&config.pi_circuit, challenges, layouter)?;
        self.pi_circuit.connect_export(
            layouter,
            self.state_circuit.exports.borrow().as_ref(),
            self.evm_circuit.exports.borrow().as_ref(),
        )?;

        log::debug!("assigning rlp_circuit");
        self.rlp_circuit
            .synthesize_sub(&config.rlp_circuit, challenges, layouter)?;

        // load both poseidon table and zktrie table
        #[cfg(feature = "zktrie")]
        {
            log::debug!("assigning mpt_circuit");
            self.mpt_circuit
                .synthesize_sub(&config.mpt_circuit, challenges, layouter)?;
        }

        config.evm_lookups.assign(layouter, &mut bus_assigner)?;

        if !bus_assigner.op_counter().is_complete() {
            log::warn!("Incomplete bus assignment.");
            log::debug!("Missing bus ops: {:?}", bus_assigner.op_counter());
        }
        config.bus.finish_assigner(layouter, bus_assigner)?;

        log::debug!("super circuit synthesize_sub done");
        Ok(())
    }
}

impl<
        const MAX_TXS: usize,
        const MAX_CALLDATA: usize,
        const MAX_INNER_BLOCKS: usize,
        const MOCK_RANDOMNESS: u64,
    > Circuit<Fr> for SuperCircuit<Fr, MAX_TXS, MAX_CALLDATA, MAX_INNER_BLOCKS, MOCK_RANDOMNESS>
{
    type Config = (SuperCircuitConfig<Fr>, Challenges);
    type FloorPlanner = SimpleFloorPlanner;
    #[cfg(feature = "circuit-params")]
    type Params = ();

    fn without_witnesses(&self) -> Self {
        let dummy_block = Block::<Fr> {
            circuits_params: self.circuit_params,
            ..Default::default()
        };
        Self::new_from_block(&dummy_block)
    }

    fn configure(meta: &mut ConstraintSystem<Fr>) -> Self::Config {
        let challenges = Challenges::construct(meta);
        (
            SuperCircuitConfig::new(
                meta,
                SuperCircuitConfigArgs {
                    max_txs: MAX_TXS,
                    max_calldata: MAX_CALLDATA,
                    max_inner_blocks: MAX_INNER_BLOCKS,
                    mock_randomness: MOCK_RANDOMNESS,
                    challenges,
                },
            ),
            challenges,
        )
    }

    fn synthesize(
        &self,
        (config, challenges): Self::Config,
        mut layouter: impl Layouter<Fr>,
    ) -> Result<(), Error> {
        let challenges = challenges.values(&layouter);

        config.u8_table.load(&mut layouter)?;
        config.u16_table.load(&mut layouter)?;

        self.synthesize_sub(&config, &challenges, &mut layouter)
    }
}

impl<
        const MAX_TXS: usize,
        const MAX_CALLDATA: usize,
        const MAX_INNER_BLOCKS: usize,
        const MOCK_RANDOMNESS: u64,
    > CircuitExt<Fr>
    for SuperCircuit<Fr, MAX_TXS, MAX_CALLDATA, MAX_INNER_BLOCKS, MOCK_RANDOMNESS>
{
    fn num_instance(&self) -> Vec<usize> {
        self.instances().iter().map(|l| l.len()).collect_vec()
    }

    fn instances(&self) -> Vec<Vec<Fr>> {
        self.instance()
    }
}

impl<
        const MAX_TXS: usize,
        const MAX_CALLDATA: usize,
        const MAX_INNER_BLOCKS: usize,
        const MOCK_RANDOMNESS: u64,
    > SuperCircuit<Fr, MAX_TXS, MAX_CALLDATA, MAX_INNER_BLOCKS, MOCK_RANDOMNESS>
{
    /// From the witness data, generate a SuperCircuit instance with all of the
    /// sub-circuits filled with their corresponding witnesses.
    ///
    /// Also, return with it the minimum required SRS degree for the
    /// circuit and the Public Inputs needed.
    #[allow(clippy::type_complexity)]
    pub fn build(
        geth_data: GethData,
        circuits_params: CircuitsParams,
    ) -> Result<(u32, Self, Vec<Vec<Fr>>, CircuitInputBuilder), bus_mapping::Error> {
        let block_data =
            BlockData::new_from_geth_data_with_params(geth_data.clone(), circuits_params);

        let mut builder = block_data.new_circuit_input_builder();
        builder
            .handle_block(&geth_data.eth_block, &geth_data.geth_traces)
            .expect("could not handle block tx");

        let ret = Self::build_from_circuit_input_builder(&builder)?;
        Ok((ret.0, ret.1, ret.2, builder))
    }

    /// From CircuitInputBuilder, generate a SuperCircuit instance with all of
    /// the sub-circuits filled with their corresponding witnesses.
    ///
    /// Also, return with it the minimum required SRS degree for the circuit and
    /// the Public Inputs needed.
    pub fn build_from_circuit_input_builder(
        builder: &CircuitInputBuilder,
    ) -> Result<(u32, Self, Vec<Vec<Fr>>), bus_mapping::Error> {
        let block = block_convert(&builder.block, &builder.code_db).unwrap();
        assert_eq!(block.circuits_params.max_txs, MAX_TXS);
        assert_eq!(block.circuits_params.max_calldata, MAX_CALLDATA);
        Self::build_from_witness_block(block)
    }
    /// ..
    pub fn build_from_witness_block(
        block: Block<Fr>,
    ) -> Result<(u32, Self, Vec<Vec<Fr>>), bus_mapping::Error> {
        log::debug!(
            "super circuit build_from_witness_block, circuits_params {:?}",
            block.circuits_params
        );

        let (_, rows_needed) = Self::min_num_rows_block(&block);
        let k = log2_ceil(Self::unusable_rows() + rows_needed);
        log::debug!("super circuit needs k = {}", k);

        let circuit =
            SuperCircuit::<Fr, MAX_TXS, MAX_CALLDATA,MAX_INNER_BLOCKS, MOCK_RANDOMNESS>::new_from_block(&block);

        let instance = circuit.instance();
        Ok((k, circuit, instance))
    }
}<|MERGE_RESOLUTION|>--- conflicted
+++ resolved
@@ -81,15 +81,9 @@
     sig_circuit::{SigCircuit, SigCircuitConfig, SigCircuitConfigArgs},
     state_circuit::{StateCircuit, StateCircuitConfig, StateCircuitConfigArgs},
     table::{
-<<<<<<< HEAD
         BlockTable, BytecodeTable, CopyTable, DualByteTable, EccTable, ExpTable, FixedTable,
         KeccakTable, LookupTable, ModExpTable, MptTable, PoseidonTable, PowOfRandTable,
-        RlpFsmRlpTable as RlpTable, RwTable, SigTable, TxTable, U16Table, U8Table,
-=======
-        BlockTable, BytecodeTable, CopyTable, EccTable, ExpTable, KeccakTable, ModExpTable,
-        MptTable, PoseidonTable, PowOfRandTable, RlpFsmRlpTable as RlpTable, RwTable, SHA256Table,
-        SigTable, TxTable, U16Table, U8Table,
->>>>>>> fb271ea6
+        RlpFsmRlpTable as RlpTable, RwTable, SHA256Table, SigTable, TxTable, U16Table, U8Table,
     },
     tx_circuit::{TxCircuit, TxCircuitConfig, TxCircuitConfigArgs},
     util::{circuit_stats, log2_ceil, Challenges, SubCircuit, SubCircuitConfig},
@@ -376,23 +370,9 @@
             &mut bus_builder,
             EvmCircuitConfigArgs {
                 challenges: challenges_expr.clone(),
-<<<<<<< HEAD
                 // Tables assigned by the EVM circuit.
                 dual_byte_table: dual_byte_table.clone(),
                 fixed_table: fixed_table.clone(),
-=======
-                tx_table: tx_table.clone(),
-                rw_table,
-                bytecode_table,
-                block_table: block_table.clone(),
-                copy_table,
-                keccak_table: keccak_table.clone(),
-                sha256_table,
-                exp_table,
-                sig_table,
-                modexp_table,
-                ecc_table,
->>>>>>> fb271ea6
                 pow_of_rand_table,
             },
         );
