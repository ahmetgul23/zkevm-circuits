--- conflicted
+++ resolved
@@ -1711,56 +1711,29 @@
                     not::expr(is_final_cur.clone()),
                     meta.query_advice(is_access_list_storage_key, Rotation::next()),
                 ]),
-                |cb| {
-                    cb.require_equal(
-                        "sks_acc' = sks_acc + 1",
-                        meta.query_advice(sks_acc, Rotation::cur()) + 1.expr(),
-                        meta.query_advice(sks_acc, Rotation::next()),
-                    );
-                    cb.require_equal(
-                        "sk_idx' = sk_idx + 1",
-                        meta.query_advice(sk_idx, Rotation::cur()) + 1.expr(),
-                        meta.query_advice(sk_idx, Rotation::next()),
-                    );
-                    cb.require_equal(
-                        "al_idx' = al_idx",
-                        meta.query_advice(al_idx, Rotation::cur()),
-                        meta.query_advice(al_idx, Rotation::next()),
-                    );
-                    cb.require_equal(
-                        "access_list_address' = access_list_address",
-                        meta.query_advice(tx_table.access_list_address, Rotation::cur()),
-                        meta.query_advice(tx_table.access_list_address, Rotation::next()),
-                    );
-                },
-            );
-
-<<<<<<< HEAD
-=======
-            // End conditions for the dynamic access list section, if the dynamic calldata section
-            // for the next tx doesn't exist For a regular access list section that
-            // immediately follows a calldata section, the init idx conditions are
-            // defined using the tail location of calldata (in the previous constraint block)
-            cb.condition(
-                and::expr([
-                    is_final_cur.clone(),
-                    not::expr(tx_id_is_zero.expr(Rotation::next())(meta)),
-                    meta.query_advice(is_access_list, Rotation::next()),
-                ]),
-                |cb| {
-                    cb.require_equal(
-                        "al_idx starts with 1",
-                        meta.query_advice(al_idx, Rotation::next()),
-                        1.expr(),
-                    );
-                    cb.require_zero(
-                        "sks_acc starts with 0",
-                        meta.query_advice(sks_acc, Rotation::next()),
-                    );
-                },
-            );
-
->>>>>>> cfeaee10
+            |cb| {
+                cb.require_equal(
+                    "sks_acc' = sks_acc + 1",
+                    meta.query_advice(sks_acc, Rotation::cur()) + 1.expr(),
+                    meta.query_advice(sks_acc, Rotation::next()),
+                );
+                cb.require_equal(
+                    "sk_idx' = sk_idx + 1",
+                    meta.query_advice(sk_idx, Rotation::cur()) + 1.expr(),
+                    meta.query_advice(sk_idx, Rotation::next()),
+                );
+                cb.require_equal(
+                    "al_idx' = al_idx",
+                    meta.query_advice(al_idx, Rotation::cur()),
+                    meta.query_advice(al_idx, Rotation::next()),
+                );
+                cb.require_equal(
+                    "access_list_address' = access_list_address",
+                    meta.query_advice(tx_table.access_list_address, Rotation::cur()),
+                    meta.query_advice(tx_table.access_list_address, Rotation::next()),
+                );
+            });
+
             // When is_final_cur is true, the tx_id must change for the next dynamic section
             cb.condition(
                 and::expr([
