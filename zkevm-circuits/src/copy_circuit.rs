//! The Copy circuit implements constraints and lookups for read-write steps for
//! copied bytes while execution opcodes such as CALLDATACOPY, CODECOPY, LOGS,
//! etc.
mod copy_gadgets;
pub(crate) mod util;

#[cfg(any(feature = "test", test, feature = "test-circuits"))]
mod dev;
#[cfg(any(feature = "test", test))]
mod test;
#[cfg(any(feature = "test", test, feature = "test-circuits"))]
pub use dev::CopyCircuit as TestCopyCircuit;

use array_init::array_init;
use bus_mapping::circuit_input_builder::{CopyDataType, CopyEvent};
use eth_types::{Field, Word};
<<<<<<< HEAD

use crate::util::word;
=======
>>>>>>> 5b9d1d81
use gadgets::{
    binary_number::BinaryNumberChip,
    is_equal::{IsEqualChip, IsEqualConfig, IsEqualInstruction},
    util::{not, select, Expr},
};
use halo2_proofs::{
    circuit::{Layouter, Region, Value},
    plonk::{Advice, Column, ConstraintSystem, Error, Expression, Fixed, Selector},
    poly::Rotation,
};
use itertools::Itertools;
use std::{collections::BTreeMap, marker::PhantomData};

#[cfg(feature = "onephase")]
use halo2_proofs::plonk::FirstPhase as SecondPhase;
#[cfg(not(feature = "onephase"))]
use halo2_proofs::plonk::SecondPhase;

use crate::{
    evm_circuit::util::constraint_builder::BaseConstraintBuilder,
    table::{
        BytecodeFieldTag, BytecodeTable, CopyTable, LookupTable, RwTable, RwTableTag,
        TxContextFieldTag, TxTable,
    },
    util::{Challenges, SubCircuit, SubCircuitConfig},
    witness,
    witness::{Bytecode, RwMap, Transaction},
};

use self::copy_gadgets::{
    constrain_address, constrain_bytes_left, constrain_event_rlc_acc, constrain_first_last,
<<<<<<< HEAD
    constrain_forward_parameters, constrain_id, constrain_is_pad, constrain_mask,
    constrain_masked_value, constrain_must_terminate, constrain_non_pad_non_mask,
    constrain_rw_counter, constrain_tag, constrain_value_rlc, constrain_word_index,
=======
    constrain_forward_parameters, constrain_is_pad, constrain_mask, constrain_masked_value,
    constrain_must_terminate, constrain_non_pad_non_mask, constrain_rw_counter,
    constrain_rw_word_complete, constrain_tag, constrain_value_rlc, constrain_word_index,
    constrain_word_rlc,
>>>>>>> 5b9d1d81
};

/// The current row.
const CURRENT: Rotation = Rotation(0);
/// The next row. Constraints with NEXT_ROW connect reader-to-writer or writer-to-reader.
const NEXT_ROW: Rotation = Rotation(1);
/// The next step, processing the next byte. This connects reader-to-reader or writer-to-writer.
const NEXT_STEP: Rotation = Rotation(2);

// Rows to enable but not use, that can be queried safely by the last event.
const UNUSED_ROWS: usize = 2;
// Rows to disable, so they do not query into Halo2 reserved rows.
const DISABLED_ROWS: usize = 2;

/// The rw table shared between evm circuit and state circuit
#[derive(Clone, Debug)]
pub struct CopyCircuitConfig<F> {
    /// Whether this row denotes a step. A read row is a step and a write row is
    /// not.
    pub q_step: Selector,
    /// Whether the row is the last read-write pair for a copy event.
    pub is_last: Column<Advice>,
    /// The value copied in this copy step.
    pub value: Column<Advice>,
    /// The value before the write.
    pub value_prev: Column<Advice>,
    /// The word value for memory lookup.
    //pub value_word_rlc: Column<Advice>,
    pub value_word: word::Word<Column<Advice>>,
    /// The word value for memory lookup, before the write.
    // pub value_word_rlc_prev: Column<Advice>,
    pub value_word_prev: word::Word<Column<Advice>>,
    /// The index of the current byte within a word [0..31].
    pub word_index: Column<Advice>,
    /// mask indicates when a row is not part of the copy, but it is needed to complete the front
    /// or the back of the first or last memory word.
    pub mask: Column<Advice>,
    /// Whether the row is part of the front mask, before the copy data.
    pub front_mask: Column<Advice>,
    /// Random linear combination accumulator of the non-masked copied data.
    pub value_acc: Column<Advice>,
    /// Whether the row is padding for out-of-bound reads when source address >= src_addr_end.
    pub is_pad: Column<Advice>,
    /// Booleans to indicate what copy data type exists at the current row.
    pub is_tx_calldata: Column<Advice>,
    /// Booleans to indicate what copy data type exists at the current row.
    pub is_bytecode: Column<Advice>,
    /// Booleans to indicate what copy data type exists at the current row.
    pub is_memory: Column<Advice>,
    /// Booleans to indicate what copy data type exists at the current row.
    pub is_tx_log: Column<Advice>,
    /// Booleans to indicate if `CopyDataType::AccessListAddresses` exists at
    /// the current row.
    pub is_access_list_address: Column<Advice>,
    /// Booleans to indicate if `CopyDataType::AccessListStorageKeys` exists at
    /// the current row.
    pub is_access_list_storage_key: Column<Advice>,
    /// Whether the row is enabled or not.
    pub q_enable: Column<Fixed>,
    /// The Copy Table contains the columns that are exposed via the lookup
    /// expressions
    pub copy_table: CopyTable,
    /// Detect when the address reaches the limit src_addr_end.
    pub is_src_end: IsEqualConfig<F>,
    /// Whether this is the end of a word (last byte).
    pub is_word_end: IsEqualConfig<F>,
    /// non pad and non mask witness to reduce the degree of lookups.
    pub non_pad_non_mask: Column<Advice>,
    // External tables
    /// TxTable
    pub tx_table: TxTable,
    /// RwTable
    pub rw_table: RwTable,
    /// BytecodeTable
    pub bytecode_table: BytecodeTable,
}

/// Circuit configuration arguments
pub struct CopyCircuitConfigArgs<F: Field> {
    /// TxTable
    pub tx_table: TxTable,
    /// RwTable
    pub rw_table: RwTable,
    /// BytecodeTable
    pub bytecode_table: BytecodeTable,
    /// CopyTable
    pub copy_table: CopyTable,
    /// q_enable
    pub q_enable: Column<Fixed>,
    /// Challenges
    pub challenges: Challenges<Expression<F>>,
}

impl<F: Field> SubCircuitConfig<F> for CopyCircuitConfig<F> {
    type ConfigArgs = CopyCircuitConfigArgs<F>;

    /// Configure the Copy Circuit constraining read-write steps and doing
    /// appropriate lookups to the Tx Table, RW Table and Bytecode Table.
    fn new(
        meta: &mut ConstraintSystem<F>,
        Self::ConfigArgs {
            tx_table,
            rw_table,
            bytecode_table,
            copy_table,
            q_enable,
            challenges,
        }: Self::ConfigArgs,
    ) -> Self {
        let q_step = meta.complex_selector();
        let is_last = meta.advice_column();
        let value = meta.advice_column();
        let value_prev = meta.advice_column();

        // RLC accumulators in the second phase.
        // let code_hash = word::Word::new([meta.advice_column(), meta.advice_column()]);

        let value_word = word::Word::new([meta.advice_column(), meta.advice_column()]);
        let value_word_prev = word::Word::new([meta.advice_column(), meta.advice_column()]);
        let value_acc = meta.advice_column_in(SecondPhase);

        let [is_pad, is_tx_calldata, is_bytecode, is_memory, is_tx_log, is_access_list_address, is_access_list_storage_key] =
            array_init(|_| meta.advice_column());
        let is_first = copy_table.is_first;
        let id = copy_table.id;
        let addr = copy_table.addr;
        let src_addr_end = copy_table.src_addr_end;
        let real_bytes_left = copy_table.real_bytes_left;
        let word_index = meta.advice_column();
        let mask = meta.advice_column();
        let front_mask = meta.advice_column();

        let rlc_acc = copy_table.rlc_acc;
        let rw_counter = copy_table.rw_counter;
        let rwc_inc_left = copy_table.rwc_inc_left;
        let tag = copy_table.tag;

        // annotate table columns
        tx_table.annotate_columns(meta);
        rw_table.annotate_columns(meta);
        bytecode_table.annotate_columns(meta);
        copy_table.annotate_columns(meta);

        let is_src_end = IsEqualChip::configure(
            meta,
            |meta| meta.query_selector(q_step),
            |meta| meta.query_advice(addr, CURRENT),
            |meta| meta.query_advice(src_addr_end, CURRENT),
        );

        let is_word_end = IsEqualChip::configure(
            meta,
            |meta| meta.query_fixed(q_enable, CURRENT),
            |meta| meta.query_advice(word_index, CURRENT),
            |_meta| 31.expr(),
        );

        let non_pad_non_mask = meta.advice_column();

        constrain_tag(
            meta,
            q_enable,
            &tag,
            is_tx_calldata,
            is_bytecode,
            is_memory,
            is_tx_log,
            is_access_list_address,
            is_access_list_storage_key,
        );

        meta.create_gate("verify copy events", |meta| {
            let cb = &mut BaseConstraintBuilder::default();

            let is_reader = meta.query_selector(q_step);
            // Detect the first row of an event. When true, both reader and writer are initialized.
            let is_first = meta.query_advice(is_first, CURRENT);
            // Detect the last step of an event. This works on both reader and writer rows.
            // This is a boolean since is_last cannot be true on both rows because of constraint
            // "is_last == 0 when q_step == 1" and the alternating values of q_step.
            let is_last_step =
                meta.query_advice(is_last, CURRENT) + meta.query_advice(is_last, NEXT_ROW);
            // Whether this row is part of an event but not the last step. When true, the next step
            // is derived from the current step.
            let is_continue = not::expr(is_last_step.expr());
            // Detect the last row of an event, which is always a writer row.
            let is_last_col = is_last;
            let is_last = meta.query_advice(is_last, CURRENT);
            // Detect the rows which process the last byte of a word. The next word starts at
            // NEXT_STEP.
            let is_word_end = is_word_end.expr();

            constrain_id(
                cb,
                meta,
                //is_bytecode,
                is_tx_log,
                is_tx_calldata,
                is_memory,
                id,
                is_pad,
            );

            let is_tx_log = meta.query_advice(is_tx_log, CURRENT);
            let is_access_list = meta.query_advice(is_access_list_address, CURRENT)
                + meta.query_advice(is_access_list_storage_key, CURRENT);

            constrain_first_last(cb, is_reader.expr(), is_first.expr(), is_last.expr());

            constrain_must_terminate(cb, meta, q_enable, &tag);

            constrain_forward_parameters(cb, meta, is_continue.expr(), id, tag, src_addr_end);

            let (is_pad, is_pad_next) = constrain_is_pad(
                cb,
                meta,
                is_reader.expr(),
                is_first.expr(),
                is_last_col,
                is_pad,
                addr,
                src_addr_end,
                &is_src_end,
            );

            let (mask, mask_next, front_mask) = {
                // The first 31 bytes may be front_mask, but not the last byte of the first word.
                // LOG, access-list address and storage-key have no front mask at all.
                let forbid_front_mask =
                    is_word_end.expr() + is_tx_log.expr() + is_access_list.expr();

                constrain_mask(
                    cb,
                    meta,
                    is_first.expr(),
                    is_continue.expr(),
                    mask,
                    front_mask,
                    forbid_front_mask,
                )
            };

            constrain_non_pad_non_mask(cb, meta, non_pad_non_mask, is_pad.expr(), mask.expr());

            constrain_masked_value(cb, meta, mask.expr(), value, value_prev);

            constrain_value_rlc(
                cb,
                meta,
                is_first.expr(),
                is_continue.expr(),
                is_last_col,
                non_pad_non_mask,
                is_pad_next.expr(),
                mask_next.expr(),
                value_acc,
                value,
                challenges.keccak_input(),
            );

            constrain_event_rlc_acc(cb, meta, is_last_col, value_acc, rlc_acc, is_bytecode, tag);

            // no word_rlc required after word hi lo
            // Apply the same constraints for the RLCs of words before and after the write.
<<<<<<< HEAD
            // let word_rlc_both = [(value_word, value), (value_word_prev, value_prev)];
            // for (word_rlc, value) in word_rlc_both {
            //     constrain_word_rlc(
            //         cb,
            //         meta,
            //         is_first.expr(),
            //         is_continue.expr(),
            //         is_word_end.expr(),
            //         word_rlc,
            //         value,
            //         challenges.evm_word(),
            //     );
            // }
=======
            let word_rlc_both = [(value_word_rlc, value), (value_word_rlc_prev, value_prev)];
            for (word_rlc, value) in word_rlc_both {
                constrain_word_rlc(
                    cb,
                    meta,
                    // Not constrain word rlc for access list, since `value`
                    // saves access list address and `value_prev` saves storage
                    // key.
                    is_first.expr() * (1.expr() - is_access_list.expr()),
                    is_continue.expr() * (1.expr() - is_access_list.expr()),
                    is_word_end.expr(),
                    word_rlc,
                    value,
                    challenges.evm_word(),
                );
            }
>>>>>>> 5b9d1d81

            constrain_word_index(
                cb,
                meta,
                is_first.expr(),
                is_continue.expr(),
                is_word_end.expr(),
                word_index,
            );

            constrain_bytes_left(
                cb,
                meta,
                is_first.expr(),
                is_continue.expr(),
                mask.expr(),
                real_bytes_left,
            );

            constrain_address(cb, meta, is_continue.expr(), front_mask.expr(), addr);

            {
                let is_rw_word_type = meta.query_advice(is_memory, CURRENT) + is_tx_log.expr();
                let is_rw_type = is_rw_word_type.expr() + is_access_list.expr();

                // No word align for access list address and storage key.
                let is_row_end = select::expr(
                    is_access_list.expr(),
                    not::expr(is_reader),
                    is_word_end.expr(),
                );

                constrain_rw_counter(
                    cb,
                    meta,
                    is_last.expr(),
                    is_rw_type.expr(),
                    is_row_end.expr(),
                    rw_counter,
                    rwc_inc_left,
                );

                constrain_rw_word_complete(cb, is_last_step, is_rw_word_type.expr(), is_word_end);
            }

            cb.gate(meta.query_fixed(q_enable, CURRENT))
        });

        // memory word lookup
        meta.lookup_any("Memory word lookup", |meta| {
            let cond = meta.query_fixed(q_enable, CURRENT)
                * meta.query_advice(is_memory, CURRENT)
                * is_word_end.is_equal_expression.expr();

            let addr_slot = meta.query_advice(addr, CURRENT) - 31.expr();

            vec![
                1.expr(),
                meta.query_advice(rw_counter, CURRENT),
                not::expr(meta.query_selector(q_step)),
                RwTableTag::Memory.expr(),
                meta.query_advice(id.lo(), Rotation::cur()), // call_id
                addr_slot,
                0.expr(),
                0.expr(),
                0.expr(),
                meta.query_advice(value_word.lo(), CURRENT),
                meta.query_advice(value_word.hi(), CURRENT),
                meta.query_advice(value_word_prev.lo(), CURRENT),
                meta.query_advice(value_word_prev.hi(), CURRENT),
                0.expr(),
                0.expr(),
                0.expr(),
                0.expr(),
            ]
            .into_iter()
            .zip(rw_table.table_exprs(meta))
            .map(|(arg, table)| (cond.clone() * arg, table))
            .collect()
        });

        meta.lookup_any("TxLog word lookup", |meta| {
            let cond = meta.query_fixed(q_enable, CURRENT)
                * meta.query_advice(is_tx_log, CURRENT)
                * is_word_end.is_equal_expression.expr();

            let addr_slot = meta.query_advice(addr, CURRENT) - 31.expr();

            vec![
                1.expr(),
                meta.query_advice(rw_counter, CURRENT),
                1.expr(),
                RwTableTag::TxLog.expr(),
                //meta.query_advice(id, CURRENT), // tx_id
                meta.query_advice(id.lo(), CURRENT), // tx_id
                addr_slot,                           // byte_index || field_tag || log_id
                0.expr(),
                0.expr(),
                0.expr(),
                meta.query_advice(value_word.lo(), CURRENT),
                meta.query_advice(value_word.hi(), CURRENT),
                0.expr(),
                0.expr(),
                0.expr(),
                0.expr(),
                0.expr(),
                0.expr(),
            ]
            .into_iter()
            .zip(rw_table.table_exprs(meta))
            .map(|(arg, table)| (cond.clone() * arg, table))
            .collect()
        });

        meta.lookup_any("Bytecode lookup", |meta| {
            let cond = meta.query_fixed(q_enable, CURRENT)
                * meta.query_advice(is_bytecode, CURRENT)
                * meta.query_advice(non_pad_non_mask, CURRENT);

            vec![
                1.expr(),
                meta.query_advice(id.lo(), CURRENT),
                meta.query_advice(id.hi(), CURRENT),
                BytecodeFieldTag::Byte.expr(),
                meta.query_advice(addr, CURRENT),
                meta.query_advice(value, CURRENT),
            ]
            .into_iter()
            .zip_eq(bytecode_table.table_exprs_mini(meta))
            .map(|(arg, table)| (cond.clone() * arg, table))
            .collect()
        });

        meta.lookup_any("Tx calldata lookup", |meta| {
            let cond = meta.query_fixed(q_enable, CURRENT)
                * meta.query_advice(is_tx_calldata, CURRENT)
                * meta.query_advice(non_pad_non_mask, CURRENT);

            vec![
                1.expr(),
                meta.query_advice(id.lo(), CURRENT),
                TxContextFieldTag::CallData.expr(),
                meta.query_advice(addr, CURRENT),
                meta.query_advice(value, CURRENT),
            ]
            .into_iter()
            .zip(tx_table.table_exprs(meta))
            .map(|(arg, table)| (cond.clone() * arg, table))
            .collect()
        });

        /* TODO: enable tx lookup for access list after merging EIP-1559 PR with tx-table update.

                meta.lookup_any("Tx access list address lookup", |meta| {
                    let cond = meta.query_fixed(q_enable, CURRENT)
                        * meta.query_advice(is_access_list_address, CURRENT);

                    let tx_id = meta.query_advice(id, CURRENT);
                    let index = meta.query_advice(addr, CURRENT);
                    let address = meta.query_advice(value, CURRENT);

                    vec![
                        1.expr(),
                        tx_id,
                        TxContextFieldTag::AccessListAddress.expr(),
                        index,
                        address.expr(),
                        address,
                    ]
                    .into_iter()
                    .zip(tx_table.table_exprs(meta))
                    .map(|(arg, table)| (cond.clone() * arg, table))
                    .collect()
                });
        */

        meta.lookup_any("Rw access list address lookup", |meta| {
            let cond = meta.query_fixed(q_enable, CURRENT)
                * meta.query_advice(is_access_list_address, CURRENT);

            let tx_id = meta.query_advice(id, CURRENT);
            let address = meta.query_advice(value, CURRENT);

            vec![
                1.expr(),
                meta.query_advice(rw_counter, CURRENT),
                1.expr(),
                RwTableTag::TxAccessListAccount.expr(),
                tx_id,
                address, // access list address
                0.expr(),
                0.expr(),
                1.expr(), // is_warm
                0.expr(), // is_warm_prev
                0.expr(),
                0.expr(),
            ]
            .into_iter()
            .zip(rw_table.table_exprs(meta))
            .map(|(arg, table)| (cond.clone() * arg, table))
            .collect()
        });

        /* TODO: enable tx lookup for access list after merging EIP-1559 PR with tx-table update.

                meta.lookup_any("Tx access list storage key lookup", |meta| {
                    let cond = meta.query_fixed(q_enable, CURRENT)
                        * meta.query_advice(is_access_list_storage_key, CURRENT);

                    let tx_id = meta.query_advice(id, CURRENT);
                    let index = meta.query_advice(addr, CURRENT);
                    let address = meta.query_advice(value, CURRENT);
                    let storage_key = meta.query_advice(value_prev, CURRENT);

                    vec![
                        1.expr(),
                        tx_id,
                        TxContextFieldTag::AccessListStorageKey.expr(),
                        index,
                        storage_key,
                        address,
                    ]
                    .into_iter()
                    .zip(tx_table.table_exprs(meta))
                    .map(|(arg, table)| (cond.clone() * arg, table))
                    .collect()
                });
        */

        meta.lookup_any("Rw access list storage key lookup", |meta| {
            let cond = meta.query_fixed(q_enable, CURRENT)
                * meta.query_advice(is_access_list_storage_key, CURRENT);

            let tx_id = meta.query_advice(id, CURRENT);
            let address = meta.query_advice(value, CURRENT);
            let storage_key = meta.query_advice(value_prev, CURRENT);

            vec![
                1.expr(),
                meta.query_advice(rw_counter, CURRENT),
                1.expr(),
                RwTableTag::TxAccessListAccountStorage.expr(),
                tx_id,
                address, // access list address
                0.expr(),
                storage_key, // access list storage key
                1.expr(),    // is_warm
                0.expr(),    // is_warm_prev
                0.expr(),
                0.expr(),
            ]
            .into_iter()
            .zip(rw_table.table_exprs(meta))
            .map(|(arg, table)| (cond.clone() * arg, table))
            .collect()
        });

        Self {
            q_step,
            is_last,
            value,
            value_prev,
            value_word,
            value_word_prev,
            word_index,
            mask,
            front_mask,
            value_acc,
            is_pad,
            is_tx_calldata,
            is_bytecode,
            is_memory,
            is_tx_log,
            is_access_list_address,
            is_access_list_storage_key,
            q_enable,
            is_src_end,
            is_word_end,
            non_pad_non_mask,
            copy_table,
            tx_table,
            rw_table,
            bytecode_table,
        }
    }
}

impl<F: Field> CopyCircuitConfig<F> {
    /// Assign an individual copy event to the Copy Circuit.
    #[allow(clippy::too_many_arguments)]
    pub fn assign_copy_event(
        &self,
        region: &mut Region<F>,
        offset: &mut usize,
        tag_chip: &BinaryNumberChip<F, CopyDataType, { CopyDataType::N_BITS }>,
        is_src_end_chip: &IsEqualChip<F>,
        lt_word_end_chip: &IsEqualChip<F>,
        challenges: Challenges<Value<F>>,
        copy_event: &CopyEvent,
    ) -> Result<(), Error> {
        for (step_idx, (tag, table_row, circuit_row)) in
            CopyTable::assignments(copy_event, challenges)
                .iter()
                .enumerate()
        {
            let is_read = step_idx % 2 == 0;

            // Copy table assignments
            for (&column, &(value, label)) in
                <CopyTable as LookupTable<F>>::advice_columns(&self.copy_table)
                    .iter()
                    .zip_eq(table_row)
            {
                region.assign_advice(
                    || format!("{label} at row: {offset}"),
                    column,
                    *offset,
                    || value,
                )?;
            }

            // q_step
            if is_read {
                self.q_step.enable(region, *offset)?;
            }
            // q_enable
            region.assign_fixed(
                || "q_enable",
                self.q_enable,
                *offset,
                || Value::known(F::one()),
            )?;

            // is_last, value, is_pad
            for (column, &(value, label)) in [
                self.is_last,
                self.value,
                self.value_prev,
                self.value_word.lo(),
                self.value_word.hi(),
                self.value_word_prev.lo(),
                self.value_word_prev.hi(),
                self.value_acc,
                self.is_pad,
                self.mask,
                self.front_mask,
                self.word_index,
            ]
            .iter()
            .zip_eq(circuit_row)
            {
                region.assign_advice(
                    || format!("{} at row: {}", label, *offset),
                    *column,
                    *offset,
                    || value,
                )?;
            }

            // tag
            tag_chip.assign(region, *offset, tag)?;

            // lt chip
            if is_read {
                let addr = table_row[3].0;
                is_src_end_chip.assign(
                    region,
                    *offset,
                    addr,
                    Value::known(F::from(copy_event.src_addr_end)),
                )?;
            }

            lt_word_end_chip.assign(
                region,
                *offset,
                Value::known(F::from((step_idx as u64 / 2) % 32)), // word index
                Value::known(F::from(31u64)),
            )?;

            let pad = unwrap_value(circuit_row[8].0);
            let mask = unwrap_value(circuit_row[9].0);
            let non_pad_non_mask = pad.is_zero_vartime() && mask.is_zero_vartime();
            region.assign_advice(
                || format!("non_pad_non_mask at row: {offset}"),
                self.non_pad_non_mask,
                *offset,
                || Value::known(F::from(non_pad_non_mask)),
            )?;

            region.assign_advice(
                || format!("is_tx_calldata at row: {}", *offset),
                self.is_tx_calldata,
                *offset,
                || Value::known(F::from(tag.eq(&CopyDataType::TxCalldata))),
            )?;
            region.assign_advice(
                || format!("is_bytecode at row: {}", *offset),
                self.is_bytecode,
                *offset,
                || Value::known(F::from(tag.eq(&CopyDataType::Bytecode))),
            )?;
            region.assign_advice(
                || format!("is_memory at row: {}", *offset),
                self.is_memory,
                *offset,
                || Value::known(F::from(tag.eq(&CopyDataType::Memory))),
            )?;
            region.assign_advice(
                || format!("is_tx_log at row: {}", *offset),
                self.is_tx_log,
                *offset,
                || Value::known(F::from(tag.eq(&CopyDataType::TxLog))),
            )?;
            region.assign_advice(
                || format!("is_access_list_address at row: {}", *offset),
                self.is_access_list_address,
                *offset,
                || Value::known(F::from(tag.eq(&CopyDataType::AccessListAddresses))),
            )?;
            region.assign_advice(
                || format!("is_access_list_storage_key at row: {}", *offset),
                self.is_access_list_storage_key,
                *offset,
                || Value::known(F::from(tag.eq(&CopyDataType::AccessListStorageKeys))),
            )?;

            *offset += 1;
        }

        Ok(())
    }

    /// Assign vec of copy events
    pub fn assign_copy_events(
        &self,
        layouter: &mut impl Layouter<F>,
        copy_events: &[CopyEvent],
        max_copy_rows: usize,
        challenges: Challenges<Value<F>>,
    ) -> Result<(), Error> {
        let copy_rows_needed = copy_events
            .iter()
            .map(|c| c.full_length() as usize * 2)
            .sum::<usize>();
        let max_copy_rows = if max_copy_rows == 0 {
            // dynamic
            copy_rows_needed + DISABLED_ROWS + UNUSED_ROWS
        } else {
            assert!(
                copy_rows_needed + DISABLED_ROWS + UNUSED_ROWS <= max_copy_rows,
                "copy rows not enough {copy_rows_needed} vs {max_copy_rows}"
            );
            max_copy_rows
        };
        let filler_rows = max_copy_rows - copy_rows_needed - DISABLED_ROWS;

        let tag_chip = BinaryNumberChip::construct(self.copy_table.tag);
        let is_src_end_chip = IsEqualChip::construct(self.is_src_end.clone());
        let lt_word_end_chip = IsEqualChip::construct(self.is_word_end.clone());

        layouter.assign_region(
            || "assign copy table",
            |mut region| {
                region.name_column(|| "is_last", self.is_last);
                region.name_column(|| "value", self.value);
                region.name_column(|| "value_prev", self.value_prev);
                region.name_column(|| "value_word_lo", self.value_word.lo());
                region.name_column(|| "value_word_hi", self.value_word.hi());
                region.name_column(|| "value_word_lo", self.value_word_prev.lo());
                region.name_column(|| "value_word_hi", self.value_word_prev.hi());
                region.name_column(|| "word_index", self.word_index);
                region.name_column(|| "mask", self.mask);
                region.name_column(|| "front_mask", self.front_mask);
                region.name_column(|| "is_pad", self.is_pad);
                region.name_column(|| "non_pad_non_mask", self.non_pad_non_mask);

                let mut offset = 0;
                for (ev_idx, copy_event) in copy_events.iter().enumerate() {
                    log::trace!(
                        "offset is {} before {}th copy event(bytes len: {}): {:?}",
                        offset,
                        ev_idx,
                        copy_event.full_length(),
                        {
                            CopyEvent {
                                copy_bytes: Default::default(),
                                ..copy_event.clone()
                            }
                        }
                    );
                    self.assign_copy_event(
                        &mut region,
                        &mut offset,
                        &tag_chip,
                        &is_src_end_chip,
                        &lt_word_end_chip,
                        challenges,
                        copy_event,
                    )?;
                    log::trace!("offset after {}th copy event: {}", ev_idx, offset);
                }

                for _ in 0..filler_rows {
                    self.assign_padding_row(
                        &mut region,
                        &mut offset,
                        true,
                        &tag_chip,
                        &is_src_end_chip,
                        &lt_word_end_chip,
                    )?;
                }
                assert_eq!(offset % 2, 0, "enabled rows must come in pairs");

                for _ in 0..DISABLED_ROWS {
                    self.assign_padding_row(
                        &mut region,
                        &mut offset,
                        false,
                        &tag_chip,
                        &is_src_end_chip,
                        &lt_word_end_chip,
                    )?;
                }

                Ok(())
            },
        )
    }

    #[allow(clippy::too_many_arguments)]
    fn assign_padding_row(
        &self,
        region: &mut Region<F>,
        offset: &mut usize,
        enabled: bool,
        tag_chip: &BinaryNumberChip<F, CopyDataType, { CopyDataType::N_BITS }>,
        is_src_end_chip: &IsEqualChip<F>,
        lt_word_end_chip: &IsEqualChip<F>,
    ) -> Result<(), Error> {
        // q_enable
        region.assign_fixed(
            || "q_enable",
            self.q_enable,
            *offset,
            || Value::known(F::from(enabled)),
        )?;
        // q_step
        if enabled && *offset % 2 == 0 {
            self.q_step.enable(region, *offset)?;
        }

        // is_first
        region.assign_advice(
            || format!("assign is_first {}", *offset),
            self.copy_table.is_first,
            *offset,
            || Value::known(F::zero()),
        )?;
        // is_last
        region.assign_advice(
            || format!("assign is_last {}", *offset),
            self.is_last,
            *offset,
            || Value::known(F::from(*offset % 2 == 1)),
        )?;
        // id
        region.assign_advice(
            || format!("assign id lo {}", *offset),
            self.copy_table.id.lo(),
            *offset,
            || Value::known(F::zero()),
        )?;
        region.assign_advice(
            || format!("assign id hi {}", *offset),
            self.copy_table.id.hi(),
            *offset,
            || Value::known(F::zero()),
        )?;
        // addr
        region.assign_advice(
            || format!("assign addr {}", *offset),
            self.copy_table.addr,
            *offset,
            || Value::known(F::zero()),
        )?;
        // src_addr_end
        region.assign_advice(
            || format!("assign src_addr_end {}", *offset),
            self.copy_table.src_addr_end,
            *offset,
            || Value::known(F::one()),
        )?;
        // real_bytes_left
        region.assign_advice(
            || format!("assign bytes_left {}", *offset),
            self.copy_table.real_bytes_left,
            *offset,
            || Value::known(F::zero()),
        )?;
        // value
        region.assign_advice(
            || format!("assign value {}", *offset),
            self.value,
            *offset,
            || Value::known(F::zero()),
        )?;
        // value_prev
        region.assign_advice(
            || format!("assign value_prev {}", *offset),
            self.value_prev,
            *offset,
            || Value::known(F::zero()),
        )?;
        // value_word_rlc
        region.assign_advice(
            || format!("assign value_word_lo {}", *offset),
            self.value_word.lo(),
            *offset,
            || Value::known(F::zero()),
        )?;
        region.assign_advice(
            || format!("assign value_word_hi {}", *offset),
            self.value_word.hi(),
            *offset,
            || Value::known(F::zero()),
        )?;
        // value_word_rlc_prev
        region.assign_advice(
            || format!("assign value_word_prev_lo {}", *offset),
            self.value_word_prev.lo(),
            *offset,
            || Value::known(F::zero()),
        )?;
        region.assign_advice(
            || format!("assign value_word_prev_hi {}", *offset),
            self.value_word_prev.hi(),
            *offset,
            || Value::known(F::zero()),
        )?;
        // word_index
        region.assign_advice(
            || format!("assign word_index {}", *offset),
            self.word_index,
            *offset,
            || Value::known(F::zero()),
        )?;
        // mask
        region.assign_advice(
            || format!("assign mask {}", *offset),
            self.mask,
            *offset,
            || Value::known(F::one()),
        )?;
        // front mask
        region.assign_advice(
            || format!("assign front mask {}", *offset),
            self.front_mask,
            *offset,
            || Value::known(F::one()),
        )?;

        // value_acc
        region.assign_advice(
            || format!("assign value_acc {}", *offset),
            self.value_acc,
            *offset,
            || Value::known(F::zero()),
        )?;
        // rlc_acc
        region.assign_advice(
            || format!("assign rlc_acc {}", *offset),
            self.copy_table.rlc_acc,
            *offset,
            || Value::known(F::zero()),
        )?;
        // is_pad
        region.assign_advice(
            || format!("assign is_pad {}", *offset),
            self.is_pad,
            *offset,
            || Value::known(F::zero()),
        )?;
        // rw_counter
        region.assign_advice(
            || format!("assign rw_counter {}", *offset),
            self.copy_table.rw_counter,
            *offset,
            || Value::known(F::zero()),
        )?;

        // rwc_inc_left
        region.assign_advice(
            || format!("assign rwc_inc_left {}", *offset),
            self.copy_table.rwc_inc_left,
            *offset,
            || Value::known(F::zero()),
        )?;
        // tag
        tag_chip.assign(region, *offset, &CopyDataType::Padding)?;
        // Assign IsEqual gadgets
        is_src_end_chip.assign(
            region,
            *offset,
            Value::known(F::zero()),
            Value::known(F::one()),
        )?;
        lt_word_end_chip.assign(
            region,
            *offset,
            Value::known(F::zero()),
            Value::known(F::from(31u64)),
        )?;
        region.assign_advice(
            || format!("non_pad_non_mask at row: {offset}"),
            self.non_pad_non_mask,
            *offset,
            || Value::known(F::zero()),
        )?;

        for column in [
            self.is_tx_calldata,
            self.is_bytecode,
            self.is_memory,
            self.is_tx_log,
            self.is_access_list_address,
            self.is_access_list_storage_key,
        ] {
            region.assign_advice(
                || format!("assigning padding row: {}", *offset),
                column,
                *offset,
                || Value::known(F::zero()),
            )?;
        }

        *offset += 1;

        Ok(())
    }
}

/// Struct for external data, specifies values for related lookup tables
#[derive(Clone, Debug, Default)]
pub struct ExternalData {
    /// TxCircuit -> max_txs
    pub max_txs: usize,
    /// TxCircuit -> max_calldata
    pub max_calldata: usize,
    /// TxCircuit -> txs
    pub txs: Vec<Transaction>,
    /// StateCircuit -> max_rws
    pub max_rws: usize,
    /// StateCircuit -> rws
    pub rws: RwMap,
    /// BytecodeCircuit -> bytecodes
    pub bytecodes: BTreeMap<Word, Bytecode>,
}

/// Copy Circuit
#[derive(Clone, Debug, Default)]
pub struct CopyCircuit<F: Field> {
    /// Copy events
    pub copy_events: Vec<CopyEvent>,
    /// Max number of rows in copy circuit
    pub max_copy_rows: usize,
    _marker: PhantomData<F>,
    /// Data for external lookup tables
    pub external_data: ExternalData,
}

impl<F: Field> CopyCircuit<F> {
    /// Return a new CopyCircuit
    pub fn new(copy_events: Vec<CopyEvent>, max_copy_rows: usize) -> Self {
        Self {
            copy_events,
            max_copy_rows,
            _marker: PhantomData,
            external_data: ExternalData::default(),
        }
    }

    /// Return a new CopyCircuit with external data
    pub fn new_with_external_data(
        copy_events: Vec<CopyEvent>,
        max_copy_rows: usize,
        external_data: ExternalData,
    ) -> Self {
        Self {
            copy_events,
            max_copy_rows,
            _marker: PhantomData,
            external_data,
        }
    }

    /// Return a new CopyCircuit from a block without the external data required
    /// to assign lookup tables.  This constructor is only suitable to be
    /// used by the SuperCircuit, which already assigns the external lookup
    /// tables.
    pub fn new_from_block_no_external(block: &witness::Block<F>) -> Self {
        Self::new(
            block.copy_events.clone(),
            block.circuits_params.max_copy_rows,
        )
    }
}

impl<F: Field> SubCircuit<F> for CopyCircuit<F> {
    type Config = CopyCircuitConfig<F>;

    fn unusable_rows() -> usize {
        // No column queried at more than 3 distinct rotations, so returns 6 as
        // minimum unusable rows.
        6
    }

    fn new_from_block(block: &witness::Block<F>) -> Self {
        Self::new_with_external_data(
            block.copy_events.clone(),
            block.circuits_params.max_copy_rows,
            ExternalData {
                max_txs: block.circuits_params.max_txs,
                max_calldata: block.circuits_params.max_calldata,
                txs: block.txs.clone(),
                max_rws: block.circuits_params.max_rws,
                rws: block.rws.clone(),
                bytecodes: block.bytecodes.clone(),
            },
        )
    }

    /// Return the minimum number of rows required to prove the block
    fn min_num_rows_block(block: &witness::Block<F>) -> (usize, usize) {
        let row_num = block
            .copy_events
            .iter()
            .map(|c| c.full_length() as usize * 2)
            .sum::<usize>()
            + UNUSED_ROWS
            + DISABLED_ROWS;
        (row_num, row_num.max(block.circuits_params.max_copy_rows))
    }

    /// Make the assignments to the CopyCircuit
    fn synthesize_sub(
        &self,
        config: &Self::Config,
        challenges: &Challenges<Value<F>>,
        layouter: &mut impl Layouter<F>,
    ) -> Result<(), Error> {
        config.assign_copy_events(layouter, &self.copy_events, self.max_copy_rows, *challenges)
    }
}

fn unwrap_value<F: Field>(value: Value<F>) -> F {
    let mut f = F::zero();
    value.map(|v| f = v);
    f
}

#[cfg(test)]
mod copy_circuit_stats {
    use crate::{
        evm_circuit::step::ExecutionState,
        stats::{bytecode_prefix_op_big_rws, print_circuit_stats_by_states},
    };

    /// Prints the stats of Copy circuit per execution state.  See
    /// `print_circuit_stats_by_states` for more details.
    ///
    /// Run with:
    /// `cargo test -p zkevm-circuits --release --all-features
    /// get_evm_states_stats -- --nocapture --ignored`
    #[ignore]
    #[test]
    fn get_copy_states_stats() {
        print_circuit_stats_by_states(
            |state| {
                // TODO: Enable CREATE/CREATE2 once they are supported
                matches!(
                    state,
                    ExecutionState::RETURNDATACOPY
                        | ExecutionState::CODECOPY
                        | ExecutionState::LOG
                        | ExecutionState::CALLDATACOPY
                        | ExecutionState::EXTCODECOPY
                        | ExecutionState::RETURN_REVERT
                )
            },
            bytecode_prefix_op_big_rws,
            |block, _, _| {
                assert!(block.copy_events.len() <= 1);
                block
                    .copy_events
                    .iter()
                    .map(|c| c.copy_bytes.bytes.len() * 2)
                    .sum::<usize>()
            },
        );
    }
}<|MERGE_RESOLUTION|>--- conflicted
+++ resolved
@@ -11,14 +11,10 @@
 #[cfg(any(feature = "test", test, feature = "test-circuits"))]
 pub use dev::CopyCircuit as TestCopyCircuit;
 
+use crate::util::word;
 use array_init::array_init;
 use bus_mapping::circuit_input_builder::{CopyDataType, CopyEvent};
 use eth_types::{Field, Word};
-<<<<<<< HEAD
-
-use crate::util::word;
-=======
->>>>>>> 5b9d1d81
 use gadgets::{
     binary_number::BinaryNumberChip,
     is_equal::{IsEqualChip, IsEqualConfig, IsEqualInstruction},
@@ -50,16 +46,10 @@
 
 use self::copy_gadgets::{
     constrain_address, constrain_bytes_left, constrain_event_rlc_acc, constrain_first_last,
-<<<<<<< HEAD
     constrain_forward_parameters, constrain_id, constrain_is_pad, constrain_mask,
     constrain_masked_value, constrain_must_terminate, constrain_non_pad_non_mask,
-    constrain_rw_counter, constrain_tag, constrain_value_rlc, constrain_word_index,
-=======
-    constrain_forward_parameters, constrain_is_pad, constrain_mask, constrain_masked_value,
-    constrain_must_terminate, constrain_non_pad_non_mask, constrain_rw_counter,
-    constrain_rw_word_complete, constrain_tag, constrain_value_rlc, constrain_word_index,
-    constrain_word_rlc,
->>>>>>> 5b9d1d81
+    constrain_rw_counter, constrain_rw_word_complete, constrain_tag, constrain_value_rlc,
+    constrain_word_index,
 };
 
 /// The current row.
@@ -324,7 +314,6 @@
 
             // no word_rlc required after word hi lo
             // Apply the same constraints for the RLCs of words before and after the write.
-<<<<<<< HEAD
             // let word_rlc_both = [(value_word, value), (value_word_prev, value_prev)];
             // for (word_rlc, value) in word_rlc_both {
             //     constrain_word_rlc(
@@ -338,24 +327,6 @@
             //         challenges.evm_word(),
             //     );
             // }
-=======
-            let word_rlc_both = [(value_word_rlc, value), (value_word_rlc_prev, value_prev)];
-            for (word_rlc, value) in word_rlc_both {
-                constrain_word_rlc(
-                    cb,
-                    meta,
-                    // Not constrain word rlc for access list, since `value`
-                    // saves access list address and `value_prev` saves storage
-                    // key.
-                    is_first.expr() * (1.expr() - is_access_list.expr()),
-                    is_continue.expr() * (1.expr() - is_access_list.expr()),
-                    is_word_end.expr(),
-                    word_rlc,
-                    value,
-                    challenges.evm_word(),
-                );
-            }
->>>>>>> 5b9d1d81
 
             constrain_word_index(
                 cb,
@@ -536,7 +507,7 @@
             let cond = meta.query_fixed(q_enable, CURRENT)
                 * meta.query_advice(is_access_list_address, CURRENT);
 
-            let tx_id = meta.query_advice(id, CURRENT);
+            let tx_id = meta.query_advice(id.lo(), CURRENT);
             let address = meta.query_advice(value, CURRENT);
 
             vec![
@@ -589,7 +560,7 @@
             let cond = meta.query_fixed(q_enable, CURRENT)
                 * meta.query_advice(is_access_list_storage_key, CURRENT);
 
-            let tx_id = meta.query_advice(id, CURRENT);
+            let tx_id = meta.query_advice(id.lo(), CURRENT);
             let address = meta.query_advice(value, CURRENT);
             let storage_key = meta.query_advice(value_prev, CURRENT);
 
