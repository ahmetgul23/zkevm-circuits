use crate::{
    evm_circuit::{step::ExecutionState, util::rlc},
    table::TxContextFieldTag,
    util::{rlc_be_bytes, word, Challenges},
    witness::{
        rlp_fsm::{RlpStackOp, SmState},
        DataTable, Format,
        Format::{
            L1MsgHash, TxHashEip155, TxHashEip1559, TxHashEip2930, TxHashPreEip155, TxSignEip155,
            TxSignEip1559, TxSignEip2930, TxSignPreEip155,
        },
        RlpFsmWitnessGen, RlpFsmWitnessRow, RlpTable, RlpTag, State,
        State::DecodeTagStart,
        StateMachine,
        Tag::{EndObject, EndVector},
    },
};
use bus_mapping::circuit_input_builder::{self, get_dummy_tx_hash, TxL1Fee};
use eth_types::{
    evm_types::gas_utils::{tx_access_list_gas_cost, tx_data_gas_cost},
    geth_types::{access_list_size, TxType, TxType::PreEip155},
    sign_types::{
        biguint_to_32bytes_le, ct_option_ok_or, get_dummy_tx, recover_pk2, SignData, SECP256K1_Q,
    },
    AccessList, Address, Error, Field, Signature, ToBigEndian, ToLittleEndian, ToScalar, ToWord,
    Word, H256,
};
use ethers_core::{
    types::TransactionRequest,
    utils::{keccak256, rlp::Encodable},
};
use halo2_proofs::{
    circuit::Value,
    halo2curves::{group::ff::PrimeField, secp256k1},
};
use mock::MockTransaction;
use num::Integer;
use num_bigint::BigUint;
use std::{cmp::Ordering, collections::BTreeMap};

use super::{step::step_convert, Call, ExecStep};

/// Transaction in a witness block
#[derive(Debug, Default, Clone, PartialEq, Eq)]
pub struct Transaction {
    /// The block number in which this tx is included in
    pub block_number: u64,
    /// The transaction identifier in the block
    pub id: usize,
    /// The hash of the transaction
    pub hash: H256,
    /// The type of the transaction
    pub tx_type: TxType,
    /// The sender account nonce of the transaction
    pub nonce: u64,
    /// The gas limit of the transaction
    pub gas: u64,
    /// The gas price
    pub gas_price: Word,
    /// Max fee per gas (EIP1559)
    pub max_fee_per_gas: Word,
    /// Max priority fee per gas (EIP1559)
    pub max_priority_fee_per_gas: Word,
    /// The caller address
    pub caller_address: Address,
    /// The callee address
    pub callee_address: Option<Address>,
    /// Whether it's a create transaction
    pub is_create: bool,
    /// The ether amount of the transaction
    pub value: Word,
    /// The call data
    pub call_data: Vec<u8>,
    /// The call data length
    pub call_data_length: usize,
    /// The gas cost for transaction call data
    pub call_data_gas_cost: u64,
    /// The gas cost for access list (EIP 2930)
    pub access_list_gas_cost: u64,
    /// The gas cost for rlp-encoded bytes of unsigned tx
    pub tx_data_gas_cost: u64,
    /// Chain ID as per EIP-155.
    pub chain_id: u64,
    /// Rlp-encoded bytes of unsigned tx
    pub rlp_unsigned: Vec<u8>,
    /// Rlp-encoded bytes of signed tx
    pub rlp_signed: Vec<u8>,
    /// "v" value of the transaction signature
    pub v: u64,
    /// "r" value of the transaction signature
    pub r: Word,
    /// "s" value of the transaction signature
    pub s: Word,
    /// Current values of L1 fee
    pub l1_fee: TxL1Fee,
    /// Committed values of L1 fee
    pub l1_fee_committed: TxL1Fee,
    /// Optional access list for EIP-2930
    pub access_list: Option<AccessList>,
    /// The calls made in the transaction
    pub calls: Vec<Call>,
    /// The steps executioned in the transaction
    pub steps: Vec<ExecStep>,
}

impl Transaction {
    /// Return a fixed dummy pre-eip155 tx
    pub fn dummy(chain_id: u64) -> Self {
        let (dummy_tx, dummy_sig) = get_dummy_tx();
        let dummy_tx_hash = get_dummy_tx_hash();
        let rlp_signed = dummy_tx.rlp_signed(&dummy_sig).to_vec();
        let rlp_unsigned = dummy_tx.rlp_unsigned().to_vec();

        Self {
            block_number: 0,
            id: 0, // need to be changed to correct value
            caller_address: Address::zero(),
            callee_address: Some(Address::zero()),
            is_create: false, // callee_address != None
            chain_id,
            tx_data_gas_cost: tx_data_gas_cost(&rlp_signed),
            v: dummy_sig.v,
            r: dummy_sig.r,
            s: dummy_sig.s,
            rlp_signed,
            rlp_unsigned,
            hash: dummy_tx_hash,
            tx_type: PreEip155,

            ..Default::default()
        }
    }

    /// Sign data
    pub fn sign_data(&self) -> Result<SignData, Error> {
        if self.r.is_zero() && self.s.is_zero() && self.v == 0 {
            return Ok(SignData::default());
        }
        let sig_r_le = self.r.to_le_bytes();
        let sig_s_le = self.s.to_le_bytes();
        let sig_r = ct_option_ok_or(secp256k1::Fq::from_repr(sig_r_le), Error::Signature)?;
        let sig_s = ct_option_ok_or(secp256k1::Fq::from_repr(sig_s_le), Error::Signature)?;
        let msg = self.rlp_unsigned.clone().into();
        let msg_hash = keccak256(&self.rlp_unsigned);
        let v = self.tx_type.get_recovery_id(self.v);
        let pk = recover_pk2(v, &self.r, &self.s, &msg_hash)?;
        // msg_hash = msg_hash % q
        let msg_hash = BigUint::from_bytes_be(msg_hash.as_slice());
        let msg_hash = msg_hash.mod_floor(&*SECP256K1_Q);
        let msg_hash_le = biguint_to_32bytes_le(msg_hash);
        let msg_hash = ct_option_ok_or(secp256k1::Fq::from_repr(msg_hash_le), Error::Signature)?;
        Ok(SignData {
            signature: (sig_r, sig_s, v),
            pk,
            msg,
            msg_hash,
        })
    }

    /// Assignments for tx table, split into tx_data (all fields except
    /// calldata) and tx_calldata

    /// Assignments for tx table
    pub fn table_assignments_fixed<F: Field>(
        &self,
        challenges: Challenges<Value<F>>,
    ) -> Vec<[Value<F>; 5]> {
        let tx_hash_be_bytes = keccak256(&self.rlp_signed);
        let tx_sign_hash_be_bytes = keccak256(&self.rlp_unsigned);
        let (access_list_address_size, access_list_storage_key_size) =
            access_list_size(&self.access_list);
        // let gas_price_word = word::Word::from(self.gas_price.to_word()).map(Value::known);
        let value_word = word::Word::from(self.value.to_word()).map(Value::known);
        // let tx_hash_word =
        //     word::Word::from(Word::from_big_endian(&tx_hash_be_bytes)).map(Value::known);
        // let tx_sign_hash_word =
        //     word::Word::from(Word::from_big_endian(&tx_sign_hash_be_bytes)).map(Value::known);
        // let caller_address_word = word::Word::from(self.caller_address).map(Value::known);
        // let callee_address_word =
        //     word::Word::from(self.callee_address.unwrap_or(Address::zero())).map(Value::known);
        println!("Transaction table_assignments_fixed");

        let ret = vec![
            [
                Value::known(F::from(self.id as u64)),
                Value::known(F::from(TxContextFieldTag::Nonce as u64)),
                Value::known(F::zero()),
                Value::known(F::from(self.nonce)),
                Value::known(F::zero()),
            ],
            [
                Value::known(F::from(self.id as u64)),
                Value::known(F::from(TxContextFieldTag::GasPrice as u64)),
                Value::known(F::zero()),
                challenges
                    .evm_word()
                    .map(|challenge| rlc::value(&self.gas_price.to_le_bytes(), challenge)),
                Value::known(F::zero()),
<<<<<<< HEAD
                // can not use word type as tx circuit use rlc value to lookup keccak table
                // gas_price_word.lo(),
                // gas_price_word.hi(),
=======
>>>>>>> 4d311e53
            ],
            [
                Value::known(F::from(self.id as u64)),
                Value::known(F::from(TxContextFieldTag::Gas as u64)),
                Value::known(F::zero()),
                Value::known(F::from(self.gas)),
                Value::known(F::zero()),
            ],
            [
                Value::known(F::from(self.id as u64)),
                Value::known(F::from(TxContextFieldTag::CallerAddress as u64)),
                Value::known(F::zero()),
                Value::known(self.caller_address.to_scalar().unwrap()),
                Value::known(F::zero()),
<<<<<<< HEAD
                // caller_address_word.lo(),
                // caller_address_word.hi(),
=======
>>>>>>> 4d311e53
            ],
            [
                Value::known(F::from(self.id as u64)),
                Value::known(F::from(TxContextFieldTag::CalleeAddress as u64)),
                Value::known(F::zero()),
                Value::known(
                    self.callee_address
                        .unwrap_or(Address::zero())
                        .to_scalar()
                        .unwrap(),
                ),
                Value::known(F::zero()),
<<<<<<< HEAD
                // callee_address_word.lo(),
                // callee_address_word.hi(),
=======
>>>>>>> 4d311e53
            ],
            [
                Value::known(F::from(self.id as u64)),
                Value::known(F::from(TxContextFieldTag::IsCreate as u64)),
                Value::known(F::zero()),
                Value::known(F::from(self.is_create as u64)),
                Value::known(F::zero()),
            ],
            [
                Value::known(F::from(self.id as u64)),
                Value::known(F::from(TxContextFieldTag::Value as u64)),
                Value::known(F::zero()),
<<<<<<< HEAD
                // challenges
                //     .evm_word()
                //     .map(|challenge| rlc::value(&self.value.to_le_bytes(), challenge)),
                value_word.lo(),
                value_word.hi(),
=======
                challenges
                    .evm_word()
                    .map(|challenge| rlc::value(&self.value.to_le_bytes(), challenge)),
                Value::known(F::zero()),
>>>>>>> 4d311e53
            ],
            [
                Value::known(F::from(self.id as u64)),
                Value::known(F::from(TxContextFieldTag::CallDataRLC as u64)),
                Value::known(F::zero()),
                rlc_be_bytes(&self.call_data, challenges.keccak_input()),
                Value::known(F::zero()),
            ],
            [
                Value::known(F::from(self.id as u64)),
                Value::known(F::from(TxContextFieldTag::CallDataLength as u64)),
                Value::known(F::zero()),
                Value::known(F::from(self.call_data_length as u64)),
                Value::known(F::zero()),
            ],
            [
                Value::known(F::from(self.id as u64)),
                Value::known(F::from(TxContextFieldTag::CallDataGasCost as u64)),
                Value::known(F::zero()),
                Value::known(F::from(self.call_data_gas_cost)),
                Value::known(F::zero()),
            ],
            [
                Value::known(F::from(self.id as u64)),
                Value::known(F::from(TxContextFieldTag::TxDataGasCost as u64)),
                Value::known(F::zero()),
                Value::known(F::from(self.tx_data_gas_cost)),
                Value::known(F::zero()),
            ],
            [
                Value::known(F::from(self.id as u64)),
                Value::known(F::from(TxContextFieldTag::ChainID as u64)),
                Value::known(F::zero()),
                Value::known(F::from(self.chain_id)),
                Value::known(F::zero()),
            ],
            [
                Value::known(F::from(self.id as u64)),
                Value::known(F::from(TxContextFieldTag::SigV as u64)),
                Value::known(F::zero()),
                Value::known(F::from(self.v)),
                Value::known(F::zero()),
            ],
            [
                Value::known(F::from(self.id as u64)),
                Value::known(F::from(TxContextFieldTag::SigR as u64)),
                Value::known(F::zero()),
                // TODO: check if change r to word hi lo ?
                rlc_be_bytes(&self.r.to_be_bytes(), challenges.evm_word()),
                Value::known(F::zero()),
            ],
            [
                Value::known(F::from(self.id as u64)),
                Value::known(F::from(TxContextFieldTag::SigS as u64)),
                Value::known(F::zero()),
                // TODO: check if change s to word hi lo ?
                rlc_be_bytes(&self.s.to_be_bytes(), challenges.evm_word()),
                Value::known(F::zero()),
            ],
            [
                Value::known(F::from(self.id as u64)),
                Value::known(F::from(TxContextFieldTag::TxSignLength as u64)),
                Value::known(F::zero()),
                Value::known(F::from(self.rlp_unsigned.len() as u64)),
                Value::known(F::zero()),
            ],
            [
                Value::known(F::from(self.id as u64)),
                Value::known(F::from(TxContextFieldTag::TxSignRLC as u64)),
                Value::known(F::zero()),
                rlc_be_bytes(&self.rlp_unsigned, challenges.keccak_input()),
                Value::known(F::zero()),
            ],
            [
                Value::known(F::from(self.id as u64)),
                Value::known(F::from(TxContextFieldTag::TxSignHash as u64)),
                Value::known(F::zero()),
                // TODO: check if change to word hi lo ?
                rlc_be_bytes(&tx_sign_hash_be_bytes, challenges.evm_word()),
                Value::known(F::zero()),
<<<<<<< HEAD
                // tx_sign_hash_word.lo(),
                // tx_sign_hash_word.hi(),
=======
>>>>>>> 4d311e53
            ],
            [
                Value::known(F::from(self.id as u64)),
                Value::known(F::from(TxContextFieldTag::TxHashLength as u64)),
                Value::known(F::zero()),
                Value::known(F::from(self.rlp_signed.len() as u64)),
                Value::known(F::zero()),
            ],
            [
                Value::known(F::from(self.id as u64)),
                Value::known(F::from(TxContextFieldTag::TxHashRLC as u64)),
                Value::known(F::zero()),
                rlc_be_bytes(&self.rlp_signed, challenges.keccak_input()),
                Value::known(F::zero()),
            ],
            [
                Value::known(F::from(self.id as u64)),
                Value::known(F::from(TxContextFieldTag::TxHash as u64)),
                Value::known(F::zero()),
                rlc_be_bytes(&tx_hash_be_bytes, challenges.evm_word()),
                Value::known(F::zero()),
<<<<<<< HEAD
                // tx_hash_word.lo(),
                // tx_hash_word.hi(),
=======
>>>>>>> 4d311e53
            ],
            [
                Value::known(F::from(self.id as u64)),
                Value::known(F::from(TxContextFieldTag::TxType as u64)),
                Value::known(F::zero()),
                Value::known(F::from(self.tx_type as u64)),
                Value::known(F::zero()),
            ],
            [
                Value::known(F::from(self.id as u64)),
                Value::known(F::from(TxContextFieldTag::AccessListAddressesLen as u64)),
                Value::known(F::zero()),
                Value::known(F::from(access_list_address_size)),
                Value::known(F::zero()),
            ],
            [
                Value::known(F::from(self.id as u64)),
                Value::known(F::from(TxContextFieldTag::AccessListStorageKeysLen as u64)),
                Value::known(F::zero()),
                Value::known(F::from(access_list_storage_key_size)),
                Value::known(F::zero()),
            ],
            [
                Value::known(F::from(self.id as u64)),
                Value::known(F::from(TxContextFieldTag::AccessListRLC as u64)),
                Value::known(F::zero()),
                rlc_be_bytes(
                    &self
                        .access_list
                        .as_ref()
                        .map(|access_list| access_list.rlp_bytes())
                        .unwrap_or_default(),
                    challenges.keccak_input(),
                ),
                Value::known(F::zero()),
<<<<<<< HEAD
=======
            ],
            [
                Value::known(F::from(self.id as u64)),
                Value::known(F::from(TxContextFieldTag::MaxFeePerGas as u64)),
                Value::known(F::zero()),
                challenges
                    .evm_word()
                    .map(|challenge| rlc::value(&self.max_fee_per_gas.to_le_bytes(), challenge)),
                Value::known(F::zero()),
            ],
            [
                Value::known(F::from(self.id as u64)),
                Value::known(F::from(TxContextFieldTag::MaxPriorityFeePerGas as u64)),
                Value::known(F::zero()),
                challenges.evm_word().map(|challenge| {
                    rlc::value(&self.max_priority_fee_per_gas.to_le_bytes(), challenge)
                }),
                Value::known(F::zero()),
>>>>>>> 4d311e53
            ],
            [
                Value::known(F::from(self.id as u64)),
                Value::known(F::from(TxContextFieldTag::BlockNumber as u64)),
                Value::known(F::zero()),
                Value::known(F::from(self.block_number)),
                Value::known(F::zero()),
            ],
        ];

        ret
    }

    /// Assignments for tx table
    pub fn table_assignments_dyn<F: Field>(
        &self,
        _challenges: Challenges<Value<F>>,
    ) -> Vec<[Value<F>; 5]> {
        self.call_data
            .iter()
            .enumerate()
            .map(|(idx, byte)| {
                [
                    Value::known(F::from(self.id as u64)),
                    Value::known(F::from(TxContextFieldTag::CallData as u64)),
                    Value::known(F::from(idx as u64)),
                    Value::known(F::from(*byte as u64)),
                    Value::known(F::zero()),
                ]
            })
            .collect()
    }

    /// Assignments for tx table access list
    pub fn table_assignments_access_list_dyn<F: Field>(
        &self,
        challenges: Challenges<Value<F>>,
    ) -> Vec<[Value<F>; 5]> {
        let mut assignments: Vec<[Value<F>; 5]> = vec![];

        if self.access_list.is_some() {
            for (al_idx, al) in self.access_list.as_ref().unwrap().0.iter().enumerate() {
                assignments.push([
                    Value::known(F::from(self.id as u64)),
                    Value::known(F::from(TxContextFieldTag::AccessListAddress as u64)),
                    Value::known(F::from((al_idx + 1) as u64)),
                    Value::known(al.address.to_scalar().unwrap()),
                    Value::known(al.address.to_scalar().unwrap()),
                ]);

                for (sk_idx, sk) in al.storage_keys.iter().enumerate() {
                    assignments.push([
                        Value::known(F::from(self.id as u64)),
                        Value::known(F::from(TxContextFieldTag::AccessListStorageKey as u64)),
                        Value::known(F::from(sk_idx as u64)),
                        rlc_be_bytes(&sk.to_fixed_bytes(), challenges.evm_word()),
                        Value::known(al.address.to_scalar().unwrap()),
                    ]);
                }
            }
        }

        assignments
    }

    pub(crate) fn gen_rlp_witness<F: Field>(
        &self,
        is_hash: bool,
        challenges: &Challenges<Value<F>>,
    ) -> Vec<RlpFsmWitnessRow<F>> {
        let (rlp_bytes, format) = if is_hash {
            (
                self.rlp_signed.clone(),
                match self.tx_type {
                    TxType::Eip155 => TxHashEip155,
                    TxType::PreEip155 => TxHashPreEip155,
                    TxType::Eip1559 => TxHashEip1559,
                    TxType::L1Msg => L1MsgHash,
                    TxType::Eip2930 => TxHashEip2930,
                },
            )
        } else {
            (
                self.rlp_unsigned.clone(),
                match self.tx_type {
                    TxType::Eip155 => TxSignEip155,
                    TxType::PreEip155 => TxSignPreEip155,
                    TxType::Eip1559 => TxSignEip1559,
                    TxType::Eip2930 => TxSignEip2930,
                    _ => unreachable!("tx type {:?} not supported", self.tx_type),
                },
            )
        };

        let tx_id = self.id as u64;
        let mut witness = vec![];
        let rom_table = format.rom_table_rows();
        let keccak_rand = challenges.keccak_input();
        let word_rand = challenges.evm_word();
        let rlp_bytes_rlc = rlp_bytes
            .iter()
            .scan(Value::known(F::zero()), |rlc, &byte| {
                *rlc = *rlc * keccak_rand + Value::known(F::from(byte as u64));

                Some(*rlc)
            })
            .collect::<Vec<_>>();
        let rlp_gas_cost_acc = rlp_bytes
            .iter()
            .scan(Value::known(F::zero()), |acc, &byte| {
                let cost = if byte == 0 { 4 } else { 16 };
                *acc = *acc + Value::known(F::from(cost));

                Some(*acc)
            })
            .collect::<Vec<_>>();
        let mut cur = SmState {
            tag: rom_table[0].tag,
            state: DecodeTagStart,
            tag_idx: 0,
            tag_length: 0,
            tag_value_acc: Value::known(F::zero()),
            tag_bytes_rlc: Value::known(F::zero()),
            byte_idx: 0,
            depth: 0,
        };

        // Queue up stack operations
        let mut stack_ops: Vec<RlpStackOp<F>> = vec![];
        // This variable tracks how many bytes were left on a depth level before the last UPDATE.
        // Unlike the remaining_bytes variable, it tracks the byte count before the UPDATE
        // operation took place. This is a utility variable for correctly filling the
        // value_prev field in a POP record.
        let mut prev_bytes_on_depth: [usize; 4] = [0, 0, 0, 0];

        // When we are decoding a vector of element type `t`, at the beginning
        // we actually do not know the next tag is `EndVector` or not. After we
        // parsed the current tag, if the remaining bytes to decode in this layer
        // is zero, then the next tag is `EndVector`.
        let mut cur_rom_row = vec![0];
        let mut remaining_bytes = vec![rlp_bytes.len()];
        // initialize stack
        stack_ops.push(RlpStackOp::init(
            tx_id,
            format,
            rlp_bytes.len(),
            keccak_rand,
        ));
        let mut witness_table_idx = 0;

        // This map keeps track
        // - the last row in the witness table of each parsed tag,
        // - the row in the rom table of each parsed tag.
        // And this map is used to fill the tag_next column in the witness table
        let mut tag_rom_row_map = BTreeMap::new();
        let mut is_output;
        let mut is_none;
        let mut rlp_tag;
        let mut lb_len = 0;
        // These two variables keep track
        // unique identifier of addresses and storage keys included in access list
        let mut access_list_idx: u64 = 0;
        let mut storage_key_idx: u64 = 0;

        loop {
            // default behavior
            is_none = false;
            is_output = false;
            rlp_tag = RlpTag::Tag(cur.tag);

            let mut next = cur.clone();
            match cur.state {
                DecodeTagStart => {
                    if cur.tag.is_end() {
                        // assertions
                        assert_eq!(
                            remaining_bytes
                                .pop()
                                .expect("remaining_bytes shall not be empty"),
                            0
                        );

                        if cur.depth == 1 {
                            assert_eq!(remaining_bytes.len(), 1);
                            assert_eq!(remaining_bytes[0], 0);
                            assert_eq!(cur.byte_idx, rlp_bytes.len() - 1);
                            is_output = true;
                            rlp_tag = RlpTag::RLC;
                        } else if cur.depth == 4 {
                            // end of storage keys list
                            // note: depth alone currently is sufficient to ascertain
                            // the end of a storage keys list as there's no other nested
                            // structure at depth 4 specified in EIP standards
                            storage_key_idx = 0;
                        } else if cur.depth == 2 {
                            // end of access list
                            // note: depth alone currently is sufficient to ascertain
                            // the end of an access list as there's no other nested
                            // structure at depth 2 specified in EIP standards
                            access_list_idx = 0;
                        } else if cur.depth == 0 {
                            // emit GasCost
                            is_output = true;
                            rlp_tag = RlpTag::GasCost;
                        }

                        if !remaining_bytes.is_empty() {
                            let byte_remained = *remaining_bytes.last().unwrap();

                            stack_ops.push(RlpStackOp::pop(
                                tx_id,
                                format,
                                cur.byte_idx + 1,
                                cur.depth - 1,
                                byte_remained,
                                prev_bytes_on_depth[cur.depth - 1],
                                access_list_idx,
                                storage_key_idx,
                                keccak_rand,
                            ));
                        }

                        // state transitions
                        // if cur.depth == 0 then we are at the end of decoding
                        if cur.depth > 0 {
                            next.depth = cur.depth - 1;
                        }
                        next.state = DecodeTagStart;
                    } else {
                        let byte_value = rlp_bytes[cur.byte_idx];

                        if byte_value > 0x80 && byte_value < 0xb8 {
                            // detect start of access list address
                            if cur.tag.is_access_list_address() {
                                access_list_idx += 1;
                            }
                            // detect start of access list storage key
                            if cur.tag.is_access_list_storage_key() {
                                storage_key_idx += 1;
                            }
                        }

                        if let Some(rem) = remaining_bytes.last_mut() {
                            // read one more byte
                            assert!(*rem >= 1);

                            if !(0xc0..=0xf7).contains(&byte_value) {
                                // Note: if the byte_value is in the range [0xc0..=0xf7],
                                // then we anticipate a PUSH onto a higher depth.

                                // add stack op on same depth
                                stack_ops.push(RlpStackOp::update(
                                    tx_id,
                                    format,
                                    cur.byte_idx + 1,
                                    cur.depth,
                                    *rem - 1,
                                    access_list_idx,
                                    storage_key_idx,
                                    keccak_rand,
                                ));
                            }

                            *rem -= 1;
                        }

                        if byte_value < 0x80 {
                            // assertions
                            assert!(!cur.tag.is_list());
                            is_output = true;
                            cur.tag_value_acc = Value::known(F::from(byte_value as u64));
                            cur.tag_bytes_rlc = cur.tag_value_acc;
                            cur.tag_length = 1;

                            // state transitions
                            next.state = DecodeTagStart;
                        } else if byte_value == 0x80 {
                            // assertions
                            assert!(!cur.tag.is_list());
                            is_output = true;
                            is_none = true;
                            cur.tag_value_acc = Value::known(F::zero());
                            cur.tag_bytes_rlc = cur.tag_value_acc;
                            cur.tag_length = 0;

                            // state transitions
                            next.state = DecodeTagStart;
                        } else if byte_value < 0xb8 {
                            // assertions
                            assert!(!cur.tag.is_list());

                            // state transitions
                            next.tag_idx = 1;
                            next.tag_length = (byte_value - 0x80) as usize;
                            next.tag_value_acc =
                                Value::known(F::from(rlp_bytes[cur.byte_idx + 1] as u64));
                            next.tag_bytes_rlc = next.tag_value_acc;
                            next.state = State::Bytes;
                        } else if byte_value < 0xc0 {
                            // assertions
                            assert!(!cur.tag.is_list());

                            // state transitions
                            next.tag_idx = 1;
                            next.tag_length = (byte_value - 0xb7) as usize;
                            lb_len = rlp_bytes[cur.byte_idx + 1] as usize;
                            next.tag_value_acc = Value::known(F::from(lb_len as u64));
                            next.state = State::LongBytes;
                        } else if byte_value < 0xf8 {
                            // assertions
                            assert!(cur.tag.is_begin());
                            if cur.depth == 0 {
                                is_output = true;
                                rlp_tag = RlpTag::Len;
                            }
                            cur.tag_value_acc = Value::known(F::from(u64::from(byte_value - 0xc0)));
                            cur.tag_length = 1;

                            // state transitions
                            let num_bytes_of_new_list = usize::from(byte_value - 0xc0);
                            if let Some(rem) = remaining_bytes.last_mut() {
                                // Since we are going to decode a new list inside current list,
                                // after that the remaining bytes of
                                // current list should be subtracted by
                                // the number of bytes of the new list.
                                assert!(*rem >= num_bytes_of_new_list);
                                prev_bytes_on_depth[cur.depth] = *rem + 1;

                                *rem -= num_bytes_of_new_list;
                            }
                            remaining_bytes.push(num_bytes_of_new_list);

                            let al_inc: u64 = if cur.depth == 2 { 1 } else { 0 };
                            let sk_inc: u64 = if cur.depth == 3 { 1 } else { 0 };

                            stack_ops.push(RlpStackOp::push(
                                tx_id,
                                format,
                                cur.byte_idx + 1,
                                cur.depth + 1,
                                num_bytes_of_new_list,
                                access_list_idx + al_inc,
                                storage_key_idx + sk_inc,
                                keccak_rand,
                            ));

                            next.depth = cur.depth + 1;
                            next.state = DecodeTagStart;
                        } else {
                            // assertions
                            assert!(cur.tag.is_begin());
                            // TODO: assert first leading byte is non-zero

                            // state transitions
                            next.tag_idx = 1;
                            next.tag_length = (byte_value - 0xf7) as usize;
                            lb_len = rlp_bytes[cur.byte_idx + 1] as usize;
                            next.tag_value_acc = Value::known(F::from(lb_len as u64));
                            next.state = State::LongList;
                        }
                    }
                }
                State::Bytes => {
                    if let Some(rem) = remaining_bytes.last_mut() {
                        assert!(*rem >= 1);

                        let sk_inc =
                            if cur.depth == 4 && cur.tag_idx >= cur.tag_length && *rem - 1 > 0 {
                                1
                            } else {
                                0
                            };

                        // add stack op on same depth
                        stack_ops.push(RlpStackOp::update(
                            tx_id,
                            format,
                            cur.byte_idx + 1,
                            cur.depth,
                            *rem - 1,
                            access_list_idx,
                            storage_key_idx + sk_inc,
                            keccak_rand,
                        ));

                        *rem -= 1;
                    }
                    if cur.tag_idx < cur.tag_length {
                        // state transitions
                        let max_length = rom_table[cur_rom_row[0]].max_length;
                        let b = match max_length.cmp(&32) {
                            Ordering::Less => Value::known(F::from(256_u64)),
                            Ordering::Equal => word_rand,
                            Ordering::Greater => keccak_rand,
                        };
                        next.tag_idx = cur.tag_idx + 1;
                        next.tag_value_acc = cur.tag_value_acc * b
                            + Value::known(F::from(rlp_bytes[cur.byte_idx + 1] as u64));
                        next.tag_bytes_rlc = cur.tag_bytes_rlc * keccak_rand
                            + Value::known(F::from(rlp_bytes[cur.byte_idx + 1] as u64));
                    } else {
                        // assertions
                        is_output = true;

                        // state transitions
                        next.state = DecodeTagStart;
                    }
                }
                State::LongBytes => {
                    if let Some(rem) = remaining_bytes.last_mut() {
                        assert!(*rem >= 1);

                        // add stack op on same depth
                        stack_ops.push(RlpStackOp::update(
                            tx_id,
                            format,
                            cur.byte_idx + 1,
                            cur.depth,
                            *rem - 1,
                            access_list_idx,
                            storage_key_idx,
                            keccak_rand,
                        ));

                        *rem -= 1;
                    }

                    if cur.tag_idx < cur.tag_length {
                        // state transitions
                        next.tag_idx = cur.tag_idx + 1;
                        lb_len = lb_len * 256 + usize::from(rlp_bytes[cur.byte_idx + 1]);
                        next.tag_value_acc = Value::known(F::from(lb_len as u64));
                    } else {
                        // we're dealing with case cur.tag_idx == cur.tag_length

                        // state transitions
                        next.tag_idx = 1;
                        next.tag_length = lb_len;
                        next.tag_value_acc =
                            Value::known(F::from(u64::from(rlp_bytes[cur.byte_idx + 1])));
                        next.tag_bytes_rlc = next.tag_value_acc;
                        next.state = State::Bytes;
                    }
                }
                State::LongList => {
                    if let Some(rem) = remaining_bytes.last_mut() {
                        // read one more byte
                        assert!(*rem >= 1);

                        // add stack op on same depth
                        if cur.tag_idx < cur.tag_length {
                            stack_ops.push(RlpStackOp::update(
                                tx_id,
                                format,
                                cur.byte_idx + 1,
                                cur.depth,
                                *rem - 1,
                                access_list_idx,
                                storage_key_idx,
                                keccak_rand,
                            ));
                        }

                        *rem -= 1;
                    }
                    if cur.tag_idx < cur.tag_length {
                        // state transitions
                        next.tag_idx = cur.tag_idx + 1;
                        lb_len = lb_len * 256 + usize::from(rlp_bytes[cur.byte_idx + 1]);
                        next.tag_value_acc = Value::known(F::from(lb_len as u64));
                    } else {
                        // assertions
                        if cur.depth == 0 {
                            is_output = true;
                            rlp_tag = RlpTag::Len;
                        }
                        if let Some(rem) = remaining_bytes.last_mut() {
                            assert!(*rem >= lb_len);
                            prev_bytes_on_depth[cur.depth] = *rem + 1;

                            *rem -= lb_len;
                        }
                        remaining_bytes.push(lb_len);

                        let al_inc: u64 = if cur.depth == 2 { 1 } else { 0 };
                        let sk_inc: u64 = if cur.depth == 3 { 1 } else { 0 };

                        stack_ops.push(RlpStackOp::push(
                            tx_id,
                            format,
                            cur.byte_idx + 1,
                            cur.depth + 1,
                            lb_len,
                            access_list_idx + al_inc,
                            storage_key_idx + sk_inc,
                            keccak_rand,
                        ));
                        next.depth = cur.depth + 1;
                        next.state = DecodeTagStart;
                    }
                }
                State::End => {
                    unreachable!()
                }
            }

            if next.state == DecodeTagStart {
                // we finished parsing current tag
                let row = if cur_rom_row.len() == 1 {
                    cur_rom_row[0]
                } else if cur_rom_row.len() == 2 {
                    // only cur_rom_row[0].tag_next is EndVector.
                    assert_eq!(rom_table[cur_rom_row[0]].tag_next, EndVector);

                    let rem = remaining_bytes.last().expect("");
                    if *rem == 0 {
                        // we have finished parsing the vector.
                        cur_rom_row[0]
                    } else {
                        // we have not finished parsing the vector.
                        cur_rom_row[1]
                    }
                } else {
                    unreachable!()
                };

                assert_eq!(cur.tag, rom_table[row].tag);

                tag_rom_row_map.insert(witness_table_idx, row);
                next.tag = rom_table[row].tag_next;
                cur_rom_row = rom_table[row].tag_next_idx.clone();

                if next.tag.is_end() {
                    // Since the EndObject or EndVector tag does not read any byte from the data
                    // table.
                    next.byte_idx = cur.byte_idx;
                } else {
                    next.byte_idx = cur.byte_idx + 1;
                }
            } else {
                // next.state is one of { Bytes, LongBytes, LongList }
                // the sm in these states need to read new byte from data table
                next.byte_idx = cur.byte_idx + 1;
            }

            assert!(cur.byte_idx < rlp_bytes.len());
            let (byte_value, bytes_rlc) = (rlp_bytes[cur.byte_idx], rlp_bytes_rlc[cur.byte_idx]);
            let gas_cost_acc = rlp_gas_cost_acc[cur.byte_idx];

            let tag_value = match rlp_tag {
                RlpTag::Len => cur.tag_value_acc + Value::known(F::from((cur.byte_idx + 1) as u64)),
                RlpTag::RLC => bytes_rlc,
                RlpTag::GasCost => gas_cost_acc,
                RlpTag::Tag(_) => cur.tag_value_acc,
                RlpTag::Null => unreachable!("Null is not used"),
            };
            let (tag_bytes_rlc, tag_length) = match rlp_tag {
                // Len | RLC | GasCost are just meta-info extracted from keccak input bytes
                RlpTag::Len => (Value::known(F::zero()), cur.tag_length),
                RlpTag::RLC | RlpTag::GasCost => (Value::known(F::zero()), 0),
                RlpTag::Tag(_) => (cur.tag_bytes_rlc, cur.tag_length),
                RlpTag::Null => unreachable!("Null is not used"),
            };

            witness.push(RlpFsmWitnessRow {
                rlp_table: RlpTable {
                    tx_id,
                    format,
                    rlp_tag,
                    tag_value,
                    tag_bytes_rlc,
                    tag_length,
                    is_output,
                    is_none,
                    access_list_idx,
                    storage_key_idx,
                },
                state_machine: StateMachine {
                    state: cur.state,
                    tag: cur.tag,
                    max_length: Default::default(), // will be filled up later
                    tag_next: Default::default(),   // will be filled up later
                    byte_idx: cur.byte_idx + 1,
                    byte_rev_idx: rlp_bytes.len() - cur.byte_idx,
                    byte_value,
                    tag_idx: cur.tag_idx,
                    tag_acc_value: cur.tag_value_acc,
                    depth: cur.depth,
                    bytes_rlc,
                    gas_cost_acc,
                },
                // The stack operations will be later sorted and assigned
                rlp_decoding_table: RlpStackOp::default(),
            });

            witness_table_idx += 1;

            if cur.tag == EndObject && cur.depth == 0 {
                break;
            }
            cur = next;
        }

        assert_eq!(
            stack_ops.len(),
            witness.len(),
            "Number of stack_ops must be equal to witness length"
        );

        // Sort the RlpStackOps and assign to the RlpDecodingTable part of witness
        stack_ops.sort_by(|a, b| {
            if (
                a.tx_id,
                a.format as u64,
                a.depth,
                a.al_idx,
                a.sk_idx,
                a.byte_idx,
                a.stack_op.clone() as u64,
            ) > (
                b.tx_id,
                b.format as u64,
                b.depth,
                a.al_idx,
                a.sk_idx,
                b.byte_idx,
                b.stack_op.clone() as u64,
            ) {
                std::cmp::Ordering::Greater
            } else {
                std::cmp::Ordering::Less
            }
        });

        for (idx, op) in stack_ops.into_iter().enumerate() {
            witness[idx].rlp_decoding_table = op;
        }

        // filling up the `tag_next` col of the witness table
        let mut idx = 0;
        for (witness_idx, rom_table_row) in tag_rom_row_map {
            while idx <= witness_idx {
                witness[idx].state_machine.tag_next = rom_table[rom_table_row].tag_next;
                witness[idx].state_machine.max_length = rom_table[rom_table_row].max_length;
                idx += 1;
            }
        }

        witness
    }

    #[cfg(test)]
    pub(crate) fn new_from_rlp_bytes(
        tx_id: usize,
        tx_type: TxType,
        signed_bytes: Vec<u8>,
        unsigned_bytes: Vec<u8>,
    ) -> Self {
        Self {
            id: tx_id,
            tx_type,
            rlp_signed: signed_bytes,
            rlp_unsigned: unsigned_bytes,
            ..Default::default()
        }
    }

    #[cfg(test)]
    pub(crate) fn new_from_rlp_signed_bytes(tx_type: TxType, bytes: Vec<u8>) -> Self {
        Self {
            id: 1,
            tx_type,
            rlp_signed: bytes,
            ..Default::default()
        }
    }

    #[cfg(test)]
    pub(crate) fn new_from_rlp_unsigned_bytes(tx_type: TxType, bytes: Vec<u8>) -> Self {
        Self {
            id: 1,
            tx_type,
            rlp_unsigned: bytes,
            ..Default::default()
        }
    }
}

impl<F: Field> RlpFsmWitnessGen<F> for Transaction {
    fn gen_sm_witness(&self, challenges: &Challenges<Value<F>>) -> Vec<RlpFsmWitnessRow<F>> {
        let hash_wit = self.gen_rlp_witness(true, challenges);
        let sign_wit = match self.tx_type {
            TxType::L1Msg => vec![],
            _ => self.gen_rlp_witness(false, challenges),
        };

        log::debug!(
            "tx (id: {}) sign witness rows len = {}",
            self.id,
            sign_wit.len()
        );
        log::debug!(
            "tx (id: {}) tx hash witness rows len = {}",
            self.id,
            hash_wit.len()
        );

        [sign_wit, hash_wit].concat()
    }

    fn gen_data_table(&self, challenges: &Challenges<Value<F>>) -> Vec<DataTable<F>> {
        let tx_id = self.id as u64;
        let r = challenges.keccak_input();

        let (hash_format, sign_format) = match self.tx_type {
            TxType::Eip155 => (TxHashEip155, Some(TxSignEip155)),
            TxType::PreEip155 => (TxHashPreEip155, Some(TxSignPreEip155)),
            TxType::Eip1559 => (TxHashEip1559, Some(TxSignEip1559)),
            TxType::Eip2930 => (TxHashEip2930, Some(TxSignEip2930)),
            TxType::L1Msg => (L1MsgHash, None),
        };

        let get_table = |rlp_bytes: &Vec<u8>, format: Format| {
            let n = rlp_bytes.len();
            rlp_bytes
                .iter()
                .enumerate()
                .scan(
                    (Value::known(F::zero()), Value::known(F::zero())),
                    |(rlc, gas_cost_acc), (i, &byte_value)| {
                        let byte_cost = if byte_value == 0 { 4 } else { 16 };
                        *rlc = *rlc * r + Value::known(F::from(byte_value as u64));
                        *gas_cost_acc = *gas_cost_acc + Value::known(F::from(byte_cost));
                        Some(DataTable {
                            tx_id,
                            format,
                            byte_idx: i + 1,
                            byte_rev_idx: n - i,
                            byte_value,
                            bytes_rlc: *rlc,
                            gas_cost_acc: *gas_cost_acc,
                        })
                    },
                )
                .collect::<Vec<_>>()
        };

        let hash_table = get_table(&self.rlp_signed, hash_format);
        if let Some(sign_format) = sign_format {
            let sign_table = get_table(&self.rlp_unsigned, sign_format);
            [sign_table, hash_table].concat()
        } else {
            hash_table
        }
    }
}

impl From<MockTransaction> for Transaction {
    fn from(mock_tx: MockTransaction) -> Self {
        let is_create = mock_tx.to.is_none();
        let sig = Signature {
            r: mock_tx.r.expect("tx expected to be signed"),
            s: mock_tx.s.expect("tx expected to be signed"),
            v: mock_tx.v.expect("tx expected to be signed").as_u64(),
        };
        let (rlp_unsigned, rlp_signed) = {
            let mut legacy_tx = TransactionRequest::new()
                .from(mock_tx.from.address())
                .nonce(mock_tx.nonce)
                .gas(mock_tx.gas)
                .value(mock_tx.value)
                .data(mock_tx.input.clone())
                .chain_id(mock_tx.chain_id);
            if let Some(gas_price) = mock_tx.gas_price {
                legacy_tx = legacy_tx.gas_price(gas_price);
            }
            if !is_create {
                legacy_tx = legacy_tx.to(mock_tx.to.as_ref().map(|to| to.address()).unwrap());
            }

            let unsigned = legacy_tx.rlp().to_vec();
            let signed = legacy_tx.rlp_signed(&sig).to_vec();

            (unsigned, signed)
        };
        let access_list = Some(mock_tx.access_list);
        Self {
            block_number: 1,
            id: mock_tx.transaction_index.as_usize(),
            hash: mock_tx.hash.unwrap_or_default(),
            tx_type: TxType::Eip155,
            nonce: mock_tx.nonce.as_u64(),
            gas: mock_tx.gas.as_u64(),
            gas_price: mock_tx.gas_price.unwrap_or_default(),
            max_fee_per_gas: mock_tx.max_fee_per_gas,
            max_priority_fee_per_gas: mock_tx.max_priority_fee_per_gas,
            caller_address: mock_tx.from.address(),
            callee_address: mock_tx.to.as_ref().map(|to| to.address()),
            is_create,
            value: mock_tx.value,
            call_data: mock_tx.input.to_vec(),
            call_data_length: mock_tx.input.len(),
            call_data_gas_cost: tx_data_gas_cost(&mock_tx.input),
            access_list_gas_cost: tx_access_list_gas_cost(&access_list),
            tx_data_gas_cost: tx_data_gas_cost(&rlp_signed),
            chain_id: mock_tx.chain_id,
            rlp_unsigned,
            rlp_signed,
            v: sig.v,
            r: sig.r,
            s: sig.s,
            l1_fee: Default::default(),
            l1_fee_committed: Default::default(),
            access_list,
            calls: vec![],
            steps: vec![],
        }
    }
}

pub(super) fn tx_convert(
    tx: &circuit_input_builder::Transaction,
    id: usize,
    chain_id: u64,
    next_block_num: u64,
) -> Transaction {
    if tx.chain_id != 0 {
        debug_assert_eq!(
            chain_id, tx.chain_id,
            "block.chain_id = {}, tx.chain_id = {}",
            chain_id, tx.chain_id
        );
    }
    let callee_address = tx.to;
    //if tx.is_create() { None } else { Some(tx.to) };
    let tx_gas_cost = if tx.tx_type.is_l1_msg() {
        0
    } else {
        tx_data_gas_cost(&tx.rlp_bytes)
    };

    Transaction {
        block_number: tx.block_num,
        id,
        hash: tx.hash,
        tx_type: tx.tx_type,
        nonce: tx.nonce,
        gas: tx.gas,
        gas_price: tx.gas_price,
        max_fee_per_gas: if tx.tx_type.is_eip1559() {
            tx.gas_fee_cap
        } else {
            tx.gas_price
        },
        max_priority_fee_per_gas: if tx.tx_type.is_eip1559() {
            tx.gas_tip_cap
        } else {
            tx.gas_price
        },
        caller_address: tx.from,
        callee_address,
        is_create: tx.is_create(),
        value: tx.value,
        call_data: tx.input.clone(),
        call_data_length: tx.input.len(),
        call_data_gas_cost: tx_data_gas_cost(&tx.input),
        access_list_gas_cost: tx_access_list_gas_cost(&tx.access_list),
        tx_data_gas_cost: tx_gas_cost,
        chain_id,
        rlp_unsigned: tx.rlp_unsigned_bytes.clone(),
        rlp_signed: tx.rlp_bytes.clone(),
        v: tx.signature.v,
        r: tx.signature.r,
        s: tx.signature.s,
        l1_fee: tx.l1_fee,
        l1_fee_committed: tx.l1_fee_committed,
        access_list: tx.access_list.clone(),
        calls: tx
            .calls()
            .iter()
            .map(|call| Call {
                id: call.call_id,
                is_root: call.is_root,
                is_create: call.is_create(),
                code_hash: call.code_hash.to_word(),
                rw_counter_end_of_reversion: call.rw_counter_end_of_reversion,
                caller_id: call.caller_id,
                depth: call.depth,
                caller_address: call.caller_address,
                callee_address: call.address,
                code_address: call.code_address(),
                call_data_offset: call.call_data_offset,
                call_data_length: call.call_data_length,
                return_data_offset: call.return_data_offset,
                return_data_length: call.return_data_length,
                last_callee_id: call.last_callee_id,
                last_callee_return_data_length: call.last_callee_return_data_length,
                last_callee_return_data_offset: call.last_callee_return_data_offset,
                value: call.value,
                is_success: call.is_success,
                is_persistent: call.is_persistent,
                is_static: call.is_static,
            })
            .collect(),
        steps: tx
            .steps()
            .iter()
            .map(|step| step_convert(step, tx.block_num))
            .chain({
                let rw_counter = tx.steps().last().unwrap().rwc.0 + 9 - (id == 1) as usize;
                debug_assert!(next_block_num >= tx.block_num);
                (tx.block_num..next_block_num)
                    .map(|block_num| ExecStep {
                        rw_counter,
                        execution_state: ExecutionState::EndInnerBlock,
                        block_num,
                        ..Default::default()
                    })
                    .collect::<Vec<ExecStep>>()
            })
            .collect(),
    }
}

#[cfg(test)]
mod tests {
    use crate::witness::{tx::Challenges, RlpTag, Tag, Transaction};
    use eth_types::{
        evm_types::gas_utils::tx_data_gas_cost, geth_types::TxType, Address, ToBigEndian, ToScalar,
    };
    use ethers_core::{
        types::{Transaction as EthTransaction, TransactionRequest},
        utils::rlp::{Decodable, Rlp},
    };
    use halo2_proofs::{circuit::Value, dev::unwrap_value, halo2curves::bn256::Fr};

    fn rlc(be_bytes: &[u8], rand: Fr) -> Fr {
        be_bytes
            .iter()
            .fold(Fr::zero(), |acc, &byte| acc * rand + Fr::from(byte as u64))
    }

    #[test]
    fn test_rlp_pre_eip155() {
        // the tx is downloaded from https://etherscan.io/getRawTx?tx=0x5c504ed432cb51138bcf09aa5e8a410dd4a1e204ef84bfed1be16dfba1b22060
        let raw_tx_rlp_bytes = hex::decode("f86780862d79883d2000825208945df9b87991262f6ba471f09758cde1c0fc1de734827a69801ca088ff6cf0fefd94db46111149ae4bfc179e9b94721fffd821d38d16464b3f71d0a045e0aff800961cfce805daef7016b9b675c137a6a41a548f7b60a3484c06a33a")
            .expect("decode tx's hex shall not fail");

        let eth_tx = EthTransaction::decode(&Rlp::new(&raw_tx_rlp_bytes))
            .expect("decode tx's rlp bytes shall not fail");

        // testing sign RLP decoding
        let tx = Transaction::new_from_rlp_unsigned_bytes(
            TxType::PreEip155,
            <&eth_types::Transaction as Into<TransactionRequest>>::into(&eth_tx)
                .rlp_unsigned()
                .to_vec(),
        );
        let evm_word = Fr::from(0x1ab);
        let keccak_input = Fr::from(0x10000);
        let mock_challenges = Challenges::mock(
            Value::known(evm_word),
            Value::known(keccak_input),
            Value::known(Fr::from(0x100)),
        );
        let witness_table = tx.gen_rlp_witness(false, &mock_challenges);

        let rlp_table = witness_table
            .iter()
            .filter(|row| row.rlp_table.is_output)
            .map(|row| row.rlp_table)
            .collect::<Vec<_>>();

        let to = eth_tx.to.map_or(Address::zero(), |to| to);
        let data = eth_tx.input.to_vec();
        let tx_table = [
            rlc(&eth_tx.nonce.to_be_bytes(), evm_word),
            rlc(&eth_tx.gas_price.unwrap().to_be_bytes(), evm_word),
            Fr::from(eth_tx.gas.as_u64()),
            to.to_scalar().unwrap(),
            rlc(&eth_tx.value.to_be_bytes(), evm_word),
            rlc(&data, keccak_input),
        ];

        // assertions
        assert_eq!(tx_table.len() + 3, rlp_table.len()); // +3 for Len, RLC and GasCost

        // assertions about RlpTag::Len
        assert_eq!(rlp_table[0].rlp_tag, RlpTag::Len);
        assert_eq!(
            unwrap_value(rlp_table[0].tag_value),
            Fr::from(tx.rlp_unsigned.len() as u64)
        );

        // assertions about RlpTag::Tag(tag)
        for i in 0..tx_table.len() {
            assert_eq!(unwrap_value(rlp_table[i + 1].tag_value), tx_table[i]);
        }

        // assertions about RlpTag::RLC
        assert_eq!(rlp_table[rlp_table.len() - 2].rlp_tag, RlpTag::RLC); // -2 for GasCost is the last
        assert_eq!(
            unwrap_value(rlp_table[rlp_table.len() - 2].tag_value),
            rlc(&tx.rlp_unsigned, keccak_input)
        );

        // assertions about RlpTag::GasCost
        assert_eq!(rlp_table[rlp_table.len() - 1].rlp_tag, RlpTag::GasCost);
        assert_eq!(
            unwrap_value(rlp_table[rlp_table.len() - 1].tag_value),
            Fr::from(tx_data_gas_cost(&tx.rlp_unsigned)),
        );
    }

    #[test]
    fn test_rlp_eip155() {}

    #[test]
    fn test_rlp_l1_msg() {
        let raw_tx_rlp_bytes = hex::decode("7ef901b60b825dc0941a258d17bf244c4df02d40343a7626a9d321e10580b901848ef1332e000000000000000000000000ea08a65b1829af779261e768d609e59279b510f2000000000000000000000000f2ec6b6206f6208e8f9b394efc1a01c1cbde77750000000000000000000000000000000000000000000000000000000000000001000000000000000000000000000000000000000000000000000000000000000b00000000000000000000000000000000000000000000000000000000000000a000000000000000000000000000000000000000000000000000000000000000a4232e87480000000000000000000000002b5ad5c4795c026514f8317c7a215e218dccd6cf0000000000000000000000002b5ad5c4795c026514f8317c7a215e218dccd6cf0000000000000000000000000000000000000000000000000000000000000001000000000000000000000000000000000000000000000000000000000000008000000000000000000000000000000000000000000000000000000000000000000000000000000000000000000000000000000000000000000000000094478cdd110520a8e733e2acf9e543d2c687ea5239")
            .expect("decode tx's hex shall not fail");

        let eth_tx = EthTransaction::decode(&Rlp::new(&raw_tx_rlp_bytes))
            .expect("decode tx's rlp bytes shall not fail");

        // testing sign RLP decoding
        let tx = Transaction::new_from_rlp_signed_bytes(TxType::L1Msg, eth_tx.rlp().to_vec());
        let evm_word = Fr::from(0x1ab);
        let keccak_input = Fr::from(0x10000);
        let mock_challenges = Challenges::mock(
            Value::known(evm_word),
            Value::known(keccak_input),
            Value::known(Fr::from(0x100)),
        );
        let witness_table = tx.gen_rlp_witness(true, &mock_challenges);

        let rlp_table = witness_table
            .iter()
            .filter(|row| row.rlp_table.is_output)
            .map(|row| row.rlp_table)
            .collect::<Vec<_>>();

        let to = eth_tx.to.map_or(Address::zero(), |to| to);
        let data = eth_tx.input.to_vec();
        let tx_table = [
            rlc(&eth_tx.nonce.to_be_bytes(), evm_word),
            Fr::from(eth_tx.gas.as_u64()),
            to.to_scalar().unwrap(),
            rlc(&eth_tx.value.to_be_bytes(), evm_word),
            rlc(&data, keccak_input),
            eth_tx.from.to_scalar().unwrap(),
        ];

        // assertions about TxType
        assert_eq!(rlp_table[0].rlp_tag, Tag::TxType.into());
        assert_eq!(unwrap_value(rlp_table[0].tag_value), Fr::from(0x7e));

        // assertions about RlpTag::Len
        assert_eq!(rlp_table[1].rlp_tag, RlpTag::Len);
        assert_eq!(
            unwrap_value(rlp_table[1].tag_value),
            Fr::from(tx.rlp_signed.len() as u64)
        );

        // assertions about RlpTag::Tag(tag)
        for i in 0..tx_table.len() {
            assert_eq!(unwrap_value(rlp_table[i + 2].tag_value), tx_table[i]);
        }

        // assertions about RlpTag::RLC
        assert_eq!(rlp_table[rlp_table.len() - 2].rlp_tag, RlpTag::RLC); // -2 for GasCost is the last
        assert_eq!(
            unwrap_value(rlp_table[rlp_table.len() - 2].tag_value),
            rlc(&tx.rlp_signed, keccak_input)
        );

        // assertions about RlpTag::GasCost
        assert_eq!(rlp_table[rlp_table.len() - 1].rlp_tag, RlpTag::GasCost);
        assert_eq!(
            unwrap_value(rlp_table[rlp_table.len() - 1].tag_value),
            Fr::from(tx_data_gas_cost(&tx.rlp_signed)),
        );
    }

    #[test]
    fn test_rlp_eip1559() {
        // the tx is downloaded from https://etherscan.io/getRawTx?tx=0x1c5bd618bdbc575f71bfe0a54f09bca2997bbf6d90d4f371a509b05e2b3124e3
        let raw_tx_rlp_bytes = hex::decode("02f901e901833c3139842b27f14d86012309ce540083055ca8945f65f7b609678448494de4c87521cdf6cef1e93280b8e4fa558b7100000000000000000000000095ad61b0a150d79219dcf64e1e6cc01f0b64c4ce000000000000000000000000000000000000000000000000000000000000006000000000000000000000000000000000000000000000000000000000000000a0000000000000000000000000000000000000000000000000000000000000000100000000000000000000000016a217dedfacdf9c23edb84b57154f26a15848e60000000000000000000000000000000000000000000000000000000000000001000000000000000000000000000000000000000000028cad80bb7cf17e27c4c8f893f7945f65f7b609678448494de4c87521cdf6cef1e932e1a0d2dc2a0881b05440a4908cf506b4871b1f7eaa46ea0c5dfdcda5f52bc17164a4f8599495ad61b0a150d79219dcf64e1e6cc01f0b64c4cef842a0ba03decd934aae936605e9d437c401439ec4cefbad5795e0965100f929fe339ca0b36e2afa1a25492257090107ad99d079032e543c8dd1ffcd44cf14a96d3015ac80a0821193127789b107351f670025dd3b862f5836e5155f627a29741a251e8d28e8a07ea1e82b1bf6f29c5d0f1e4024acdb698086ac40c353704d7d5e301fb916f2e3")
            .expect("decode tx's hex shall not fail");

        let eth_tx = EthTransaction::decode(&Rlp::new(&raw_tx_rlp_bytes))
            .expect("decode tx's rlp bytes shall not fail");

        let tx = Transaction::new_from_rlp_signed_bytes(TxType::Eip1559, raw_tx_rlp_bytes);
        let evm_word = Fr::from(0x1ab);
        let keccak_input = Fr::from(0x10000);
        let mock_challenges = Challenges::mock(
            Value::known(evm_word),
            Value::known(keccak_input),
            Value::known(Fr::from(0x100)),
        );
        let witness_table = tx.gen_rlp_witness(true, &mock_challenges);

        let rlp_table = witness_table
            .iter()
            .filter(|row| row.rlp_table.is_output)
            .map(|row| row.rlp_table)
            .collect::<Vec<_>>();

        let mut tx_table = vec![
            Fr::from(eth_tx.transaction_type.unwrap().as_u64()),
            Fr::from(eth_tx.chain_id.unwrap().as_u64()),
            Fr::from(eth_tx.nonce.as_u64()),
            rlc(
                &eth_tx.max_priority_fee_per_gas.unwrap().to_be_bytes(),
                evm_word,
            ),
            rlc(&eth_tx.max_fee_per_gas.unwrap().to_be_bytes(), evm_word),
            Fr::from(eth_tx.gas.as_u64()),
            eth_tx.to.unwrap().to_scalar().unwrap(),
            rlc(&eth_tx.value.to_be_bytes(), evm_word),
            rlc(&eth_tx.input, keccak_input),
        ];
        if let Some(access_list) = eth_tx.access_list {
            for item in access_list.0.iter() {
                tx_table.push(item.address.to_scalar().unwrap());
                for &key in item.storage_keys.iter() {
                    tx_table.push(rlc(&key.to_fixed_bytes(), evm_word));
                }
            }
        }
        tx_table.extend(vec![
            Fr::from(eth_tx.v.as_u64()),
            rlc(&eth_tx.r.to_be_bytes(), evm_word),
            rlc(&eth_tx.s.to_be_bytes(), evm_word),
        ]);

        // assertions
        assert_eq!(tx_table.len() + 3, rlp_table.len()); // +3 for Len, RLC and GasCost

        // assertions about RlpTag::Len
        assert_eq!(rlp_table[1].rlp_tag, RlpTag::Len);
        assert_eq!(
            unwrap_value(rlp_table[1].tag_value),
            Fr::from(tx.rlp_signed.len() as u64)
        );

        // assertions about RlpTag::Tag(tag)
        assert_eq!(unwrap_value(rlp_table[0].tag_value), tx_table[0]);
        for i in 1..tx_table.len() {
            assert_eq!(unwrap_value(rlp_table[i + 1].tag_value), tx_table[i]);
        }

        // assertions about RlpTag::RLC
        assert_eq!(rlp_table[rlp_table.len() - 2].rlp_tag, RlpTag::RLC); // -2 for GasCost is the last
        assert_eq!(
            unwrap_value(rlp_table[rlp_table.len() - 2].tag_value),
            rlc(&tx.rlp_signed, keccak_input)
        );

        // assertions about RlpTag::GasCost
        assert_eq!(rlp_table[rlp_table.len() - 1].rlp_tag, RlpTag::GasCost);
        assert_eq!(
            unwrap_value(rlp_table[rlp_table.len() - 1].tag_value),
            Fr::from(tx_data_gas_cost(&tx.rlp_signed)),
        );
    }
}<|MERGE_RESOLUTION|>--- conflicted
+++ resolved
@@ -196,12 +196,9 @@
                     .evm_word()
                     .map(|challenge| rlc::value(&self.gas_price.to_le_bytes(), challenge)),
                 Value::known(F::zero()),
-<<<<<<< HEAD
                 // can not use word type as tx circuit use rlc value to lookup keccak table
                 // gas_price_word.lo(),
                 // gas_price_word.hi(),
-=======
->>>>>>> 4d311e53
             ],
             [
                 Value::known(F::from(self.id as u64)),
@@ -216,11 +213,8 @@
                 Value::known(F::zero()),
                 Value::known(self.caller_address.to_scalar().unwrap()),
                 Value::known(F::zero()),
-<<<<<<< HEAD
                 // caller_address_word.lo(),
                 // caller_address_word.hi(),
-=======
->>>>>>> 4d311e53
             ],
             [
                 Value::known(F::from(self.id as u64)),
@@ -233,11 +227,8 @@
                         .unwrap(),
                 ),
                 Value::known(F::zero()),
-<<<<<<< HEAD
                 // callee_address_word.lo(),
                 // callee_address_word.hi(),
-=======
->>>>>>> 4d311e53
             ],
             [
                 Value::known(F::from(self.id as u64)),
@@ -250,18 +241,11 @@
                 Value::known(F::from(self.id as u64)),
                 Value::known(F::from(TxContextFieldTag::Value as u64)),
                 Value::known(F::zero()),
-<<<<<<< HEAD
                 // challenges
                 //     .evm_word()
                 //     .map(|challenge| rlc::value(&self.value.to_le_bytes(), challenge)),
                 value_word.lo(),
                 value_word.hi(),
-=======
-                challenges
-                    .evm_word()
-                    .map(|challenge| rlc::value(&self.value.to_le_bytes(), challenge)),
-                Value::known(F::zero()),
->>>>>>> 4d311e53
             ],
             [
                 Value::known(F::from(self.id as u64)),
@@ -342,11 +326,8 @@
                 // TODO: check if change to word hi lo ?
                 rlc_be_bytes(&tx_sign_hash_be_bytes, challenges.evm_word()),
                 Value::known(F::zero()),
-<<<<<<< HEAD
                 // tx_sign_hash_word.lo(),
                 // tx_sign_hash_word.hi(),
-=======
->>>>>>> 4d311e53
             ],
             [
                 Value::known(F::from(self.id as u64)),
@@ -368,11 +349,8 @@
                 Value::known(F::zero()),
                 rlc_be_bytes(&tx_hash_be_bytes, challenges.evm_word()),
                 Value::known(F::zero()),
-<<<<<<< HEAD
                 // tx_hash_word.lo(),
                 // tx_hash_word.hi(),
-=======
->>>>>>> 4d311e53
             ],
             [
                 Value::known(F::from(self.id as u64)),
@@ -408,8 +386,6 @@
                     challenges.keccak_input(),
                 ),
                 Value::known(F::zero()),
-<<<<<<< HEAD
-=======
             ],
             [
                 Value::known(F::from(self.id as u64)),
@@ -428,7 +404,6 @@
                     rlc::value(&self.max_priority_fee_per_gas.to_le_bytes(), challenge)
                 }),
                 Value::known(F::zero()),
->>>>>>> 4d311e53
             ],
             [
                 Value::known(F::from(self.id as u64)),
