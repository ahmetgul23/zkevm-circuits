use super::table::Table;
use crate::evm_circuit::{step::ExecutionState, EvmCircuit};
use halo2_proofs::{
    halo2curves::bn256::Fr,
    plonk::{Circuit, ConstraintSystem},
};
use std::{collections::HashMap, sync::LazyLock};

<<<<<<< HEAD
/// Step dimension
pub(crate) const STEP_WIDTH: usize = 144;
=======
// Step dimension
pub(crate) const STEP_WIDTH: usize = 141;
>>>>>>> 4d311e53
/// Step height
pub const MAX_STEP_HEIGHT: usize = 22;

/// The height of the state of a step, used by gates that connect two
/// consecutive steps. We target 1, which is also convenient for padding with
/// EndBlock steps.
pub(crate) const STEP_STATE_HEIGHT: usize = 1;

/// Number of Advice Phase2 columns in the EVM circuit
pub(crate) const N_PHASE2_COLUMNS: usize = 7;
//pub(crate) const N_PHASE2_COLUMNS: usize = 1;

/// Number of Advice Phase1 columns in the EVM circuit
pub(crate) const N_PHASE1_COLUMNS: usize =
    STEP_WIDTH - EVM_LOOKUP_COLS - N_PHASE2_COLUMNS - N_COPY_COLUMNS - N_BYTE_LOOKUPS;

// Number of copy columns
pub(crate) const N_COPY_COLUMNS: usize = 2;
// Number of copy columns for phase2
pub(crate) const N_PHASE2_COPY_COLUMNS: usize = 1;

<<<<<<< HEAD
pub(crate) const N_BYTE_LOOKUPS: usize = 34;
=======
pub(crate) const N_BYTE_LOOKUPS: usize = 36;
>>>>>>> 4d311e53

/// Amount of lookup columns in the EVM circuit dedicated to lookups.
pub(crate) const EVM_LOOKUP_COLS: usize = FIXED_TABLE_LOOKUPS
    + TX_TABLE_LOOKUPS
    + RW_TABLE_LOOKUPS
    + BYTECODE_TABLE_LOOKUPS
    + BLOCK_TABLE_LOOKUPS
    + COPY_TABLE_LOOKUPS
    + KECCAK_TABLE_LOOKUPS
    + SHA256_TABLE_LOOKUPS
    + EXP_TABLE_LOOKUPS
    + SIG_TABLE_LOOKUPS
    + MODEXP_TABLE_LOOKUPS
    + ECC_TABLE_LOOKUPS
    + POW_OF_RAND_TABLE_LOOKUPS;

/// Lookups done per row.
pub(crate) const LOOKUP_CONFIG: &[(Table, usize)] = &[
    (Table::Fixed, FIXED_TABLE_LOOKUPS),
    (Table::Tx, TX_TABLE_LOOKUPS),
    (Table::Rw, RW_TABLE_LOOKUPS),
    (Table::Bytecode, BYTECODE_TABLE_LOOKUPS),
    (Table::Block, BLOCK_TABLE_LOOKUPS),
    (Table::Copy, COPY_TABLE_LOOKUPS),
    (Table::Keccak, KECCAK_TABLE_LOOKUPS),
    (Table::Sha256, SHA256_TABLE_LOOKUPS),
    (Table::Exp, EXP_TABLE_LOOKUPS),
    (Table::Sig, SIG_TABLE_LOOKUPS),
    (Table::ModExp, MODEXP_TABLE_LOOKUPS),
    (Table::Ecc, ECC_TABLE_LOOKUPS),
    (Table::PowOfRand, POW_OF_RAND_TABLE_LOOKUPS),
];

/// Fixed Table lookups done in EVMCircuit
pub const FIXED_TABLE_LOOKUPS: usize = 10;

/// Tx Table lookups done in EVMCircuit
pub const TX_TABLE_LOOKUPS: usize = 4;

/// Rw Table lookups done in EVMCircuit
pub const RW_TABLE_LOOKUPS: usize = 8;

/// Bytecode Table lookups done in EVMCircuit
pub const BYTECODE_TABLE_LOOKUPS: usize = 4;

/// Block Table lookups done in EVMCircuit
pub const BLOCK_TABLE_LOOKUPS: usize = 1;

/// Copy Table lookups done in EVMCircuit
pub const COPY_TABLE_LOOKUPS: usize = 1;

/// Keccak Table lookups done in EVMCircuit
pub const KECCAK_TABLE_LOOKUPS: usize = 1;

/// Keccak Table lookups done in EVMCircuit
pub const SHA256_TABLE_LOOKUPS: usize = 1;

/// Exp Table lookups done in EVMCircuit
pub const EXP_TABLE_LOOKUPS: usize = 1;

/// Sig Table lookups done in EVMCircuit
pub const SIG_TABLE_LOOKUPS: usize = 1;

/// ModExp Table lookups done in EVMCircuit
pub const MODEXP_TABLE_LOOKUPS: usize = 1;
/// Ecc Table lookups done in EVMCircuit
pub const ECC_TABLE_LOOKUPS: usize = 1;

/// Power of Randomness lookups done from EVM Circuit.
pub const POW_OF_RAND_TABLE_LOOKUPS: usize = 1;

/// Maximum number of bytes that an integer can fit in field without wrapping
/// around.
pub(crate) const MAX_N_BYTES_INTEGER: usize = 31;

// Number of bytes an EVM word has.
pub(crate) const N_BYTES_WORD: usize = 32;

pub(crate) const N_BYTES_HALF_WORD: usize = N_BYTES_WORD / 2;

pub(crate) const N_BYTES_EC_PAIR: usize = 192;

// Number of bytes an u64 has.
pub(crate) const N_BYTES_U64: usize = 8;

// Number of bits a u8 has.
pub(crate) const N_BITS_U8: usize = 8;

pub(crate) const N_BYTES_ACCOUNT_ADDRESS: usize = 20;

// Number of bytes that will be used of the memory address and size.
// If any of the other more signficant bytes are used it will always result in
// an out-of-gas error.
pub(crate) const N_BYTES_MEMORY_ADDRESS: usize = 5;
pub(crate) const N_BYTES_MEMORY_WORD_SIZE: usize = 4;

/// The size of a chunk of memory that is accessed at once in RW lookups.
pub(crate) const N_BYTES_MEMORY_CHUNK: usize = N_BYTES_WORD;

pub(crate) const STACK_CAPACITY: usize = 1024;

// Number of bytes that will be used of prorgam counter. Although the maximum
// size of execution bytecode could be at most 128kB due to the size limit of a
// transaction, which could be covered by 3 bytes, we still support program
// counter to u64 as go-ethereum in case transaction size is allowed larger in
// the future.
pub(crate) const N_BYTES_PROGRAM_COUNTER: usize = N_BYTES_U64;

// Number of bytes that will be used for a tx's gas field.
pub(crate) const N_BYTES_GAS: usize = N_BYTES_U64;

// Number of bytes that will be used for call data's size.
pub(crate) const N_BYTES_CALLDATASIZE: usize = N_BYTES_U64;

// Step slot height in evm circuit
pub(crate) static EXECUTION_STATE_HEIGHT_MAP: LazyLock<HashMap<ExecutionState, usize>> =
    LazyLock::new(get_step_height_map);

fn get_step_height_map() -> HashMap<ExecutionState, usize> {
    let mut meta = ConstraintSystem::<Fr>::default();
    let circuit = EvmCircuit::configure(&mut meta);

    circuit.0.execution.height_map
}<|MERGE_RESOLUTION|>--- conflicted
+++ resolved
@@ -6,13 +6,8 @@
 };
 use std::{collections::HashMap, sync::LazyLock};
 
-<<<<<<< HEAD
 /// Step dimension
 pub(crate) const STEP_WIDTH: usize = 144;
-=======
-// Step dimension
-pub(crate) const STEP_WIDTH: usize = 141;
->>>>>>> 4d311e53
 /// Step height
 pub const MAX_STEP_HEIGHT: usize = 22;
 
@@ -34,11 +29,7 @@
 // Number of copy columns for phase2
 pub(crate) const N_PHASE2_COPY_COLUMNS: usize = 1;
 
-<<<<<<< HEAD
-pub(crate) const N_BYTE_LOOKUPS: usize = 34;
-=======
 pub(crate) const N_BYTE_LOOKUPS: usize = 36;
->>>>>>> 4d311e53
 
 /// Amount of lookup columns in the EVM circuit dedicated to lookups.
 pub(crate) const EVM_LOOKUP_COLS: usize = FIXED_TABLE_LOOKUPS
