--- conflicted
+++ resolved
@@ -200,11 +200,7 @@
 
         // Return a tracing error if insufficient sender balance.
         if let Error::TracingError(err) = res.unwrap_err() {
-<<<<<<< HEAD
-            assert_eq!(err, "Failed to run Trace, err: Failed to apply config.Transactions[0]: insufficient funds for gas * price + value: address 0xEeFca179F40D3B8b3D941E6A13e48835a3aF8241 have 79999000000000 want 80000000000000");
-=======
             assert_eq!(err, expected_err);
->>>>>>> bcba50d7
         } else {
             panic!("Must be a tracing error");
         }
@@ -237,11 +233,7 @@
 
         // Return a tracing error if `max_fee_per_gas < max_priority_fee_per_gas`.
         if let Error::TracingError(err) = res.unwrap_err() {
-<<<<<<< HEAD
-            assert_eq!(err, "Failed to run Trace, err: Failed to apply config.Transactions[0]: max priority fee per gas higher than max fee per gas: address 0xEeFca179F40D3B8b3D941E6A13e48835a3aF8241, maxPriorityFeePerGas: 2000000000, maxFeePerGas: 1000000000");
-=======
             assert_eq!(err, expected_err);
->>>>>>> bcba50d7
         } else {
             panic!("Must be a tracing error");
         }
