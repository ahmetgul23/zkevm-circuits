use super::util::{CachedRegion, CellManager, StoredExpression};
use crate::{
    evm_circuit::{
        param::{MAX_STEP_HEIGHT, STEP_WIDTH},
        step::{ExecutionState, Step},
        table::Table,
        util::{
            constraint_builder::{BaseConstraintBuilder, ConstraintBuilder},
            rlc, CellType,
        },
        witness::{Block, Call, ExecStep, Transaction},
    },
    table::{LookupTable, RwTableTag, TxReceiptFieldTag},
    util::{query_expression, Expr},
};
use eth_types::Field;
use gadgets::util::not;
use halo2_proofs::{
    arithmetic::FieldExt,
    circuit::{Layouter, Region, Value},
    plonk::{Advice, Column, ConstraintSystem, Error, Expression, Fixed, Selector, VirtualCells},
    poly::Rotation,
};
use std::{
    collections::{BTreeSet, HashMap},
    iter,
};

use strum::{EnumCount, IntoEnumIterator};

mod add_sub;
mod addmod;
mod address;
mod balance;
mod begin_tx;
mod bitwise;
mod block_ctx;
mod blockhash;
mod byte;
mod calldatacopy;
mod calldataload;
mod calldatasize;
mod caller;
mod callop;
mod callvalue;
mod chainid;
mod codecopy;
mod codesize;
mod comparator;
mod create;
mod dummy;
mod dup;
mod end_block;
mod end_inner_block;
mod end_tx;
mod error_invalid_jump;
mod error_oog_call;
mod error_oog_constant;
mod error_oog_static_memory;
mod error_stack;
mod exp;
mod extcodehash;
mod extcodesize;
mod gas;
mod gasprice;
mod is_zero;
mod jump;
mod jumpdest;
mod jumpi;
mod logs;
mod memory;
mod msize;
mod mul_div_mod;
mod mulmod;
#[path = "execution/not.rs"]
mod opcode_not;
mod origin;
mod pc;
mod pop;
mod push;
mod return_revert;
mod returndatacopy;
mod returndatasize;
mod sdiv_smod;
mod selfbalance;
mod sha3;
mod shl_shr;
mod signed_comparator;
mod signextend;
mod sload;
mod sstore;
mod stop;
mod swap;

use self::{logs::LogGadget, sha3::Sha3Gadget};
use add_sub::AddSubGadget;
use addmod::AddModGadget;
use address::AddressGadget;
use balance::BalanceGadget;
use begin_tx::BeginTxGadget;
use bitwise::BitwiseGadget;
use block_ctx::{BlockCtxU160Gadget, BlockCtxU256Gadget, BlockCtxU64Gadget};
use byte::ByteGadget;
use calldatacopy::CallDataCopyGadget;
use calldataload::CallDataLoadGadget;
use calldatasize::CallDataSizeGadget;
use caller::CallerGadget;
use callop::CallOpGadget;
use callvalue::CallValueGadget;
use chainid::ChainIdGadget;
use codecopy::CodeCopyGadget;
use codesize::CodesizeGadget;
use comparator::ComparatorGadget;
<<<<<<< HEAD

=======
use create::CreateGadget;
>>>>>>> 049b94e8
use dummy::DummyGadget;
use dup::DupGadget;
use end_block::EndBlockGadget;
use end_inner_block::EndInnerBlockGadget;
use end_tx::EndTxGadget;
use error_invalid_jump::ErrorInvalidJumpGadget;
use error_oog_call::ErrorOOGCallGadget;
use error_oog_constant::ErrorOOGConstantGadget;
use error_stack::ErrorStackGadget;
use exp::ExponentiationGadget;
use extcodehash::ExtcodehashGadget;
use extcodesize::ExtcodesizeGadget;
use gas::GasGadget;
use gasprice::GasPriceGadget;
use is_zero::IsZeroGadget;
use jump::JumpGadget;
use jumpdest::JumpdestGadget;
use jumpi::JumpiGadget;

use memory::MemoryGadget;
use msize::MsizeGadget;
use mul_div_mod::MulDivModGadget;
use mulmod::MulModGadget;
use opcode_not::NotGadget;
use origin::OriginGadget;
use pc::PcGadget;
use pop::PopGadget;
use push::PushGadget;
use return_revert::ReturnRevertGadget;
use returndatacopy::ReturnDataCopyGadget;
use returndatasize::ReturnDataSizeGadget;
use sdiv_smod::SignedDivModGadget;
use selfbalance::SelfbalanceGadget;
use shl_shr::ShlShrGadget;
use signed_comparator::SignedComparatorGadget;
use signextend::SignextendGadget;
use sload::SloadGadget;
use sstore::SstoreGadget;
use stop::StopGadget;
use swap::SwapGadget;

pub(crate) trait ExecutionGadget<F: FieldExt> {
    const NAME: &'static str;

    const EXECUTION_STATE: ExecutionState;

    fn configure(cb: &mut ConstraintBuilder<F>) -> Self;

    fn assign_exec_step(
        &self,
        region: &mut CachedRegion<'_, '_, F>,
        offset: usize,
        block: &Block<F>,
        transaction: &Transaction,
        call: &Call,
        step: &ExecStep,
    ) -> Result<(), Error>;
}

#[derive(Clone, Debug)]
pub(crate) struct ExecutionConfig<F> {
    // EVM Circuit selector, which enables all usable rows.  The rows where this selector is
    // disabled won't verify any constraint (they can be unused rows or rows with blinding
    // factors).
    q_usable: Selector,
    // Dynamic selector that is enabled at the rows where each assigned execution step starts (a
    // step has dynamic height).
    q_step: Column<Advice>,
    // Column to hold constant values used for copy constraints
    constants: Column<Fixed>,
    num_rows_until_next_step: Column<Advice>,
    num_rows_inv: Column<Advice>,
    // Selector enabled in the row where the first execution step starts.
    q_step_first: Selector,
    // Selector enabled in the row where the last execution step starts.
    q_step_last: Selector,
    advices: [Column<Advice>; STEP_WIDTH],
    step: Step<F>,
    height_map: HashMap<ExecutionState, usize>,
    stored_expressions_map: HashMap<ExecutionState, Vec<StoredExpression<F>>>,
    // internal state gadgets
    begin_tx_gadget: BeginTxGadget<F>,
    end_block_gadget: EndBlockGadget<F>,
    end_inner_block_gadget: EndInnerBlockGadget<F>,
    end_tx_gadget: EndTxGadget<F>,
    // opcode gadgets
    add_sub_gadget: AddSubGadget<F>,
    addmod_gadget: AddModGadget<F>,
    address_gadget: AddressGadget<F>,
    balance_gadget: BalanceGadget<F>,
    bitwise_gadget: BitwiseGadget<F>,
    byte_gadget: ByteGadget<F>,
    call_op_gadget: CallOpGadget<F>,
    call_value_gadget: CallValueGadget<F>,
    calldatacopy_gadget: CallDataCopyGadget<F>,
    calldataload_gadget: CallDataLoadGadget<F>,
    calldatasize_gadget: CallDataSizeGadget<F>,
    caller_gadget: CallerGadget<F>,
    chainid_gadget: ChainIdGadget<F>,
    codecopy_gadget: CodeCopyGadget<F>,
    codesize_gadget: CodesizeGadget<F>,
    comparator_gadget: ComparatorGadget<F>,
    dup_gadget: DupGadget<F>,
    exp_gadget: ExponentiationGadget<F>,
    extcodehash_gadget: ExtcodehashGadget<F>,
    extcodesize_gadget: ExtcodesizeGadget<F>,
    gas_gadget: GasGadget<F>,
    gasprice_gadget: GasPriceGadget<F>,
    iszero_gadget: IsZeroGadget<F>,
    jump_gadget: JumpGadget<F>,
    jumpdest_gadget: JumpdestGadget<F>,
    jumpi_gadget: JumpiGadget<F>,
    log_gadget: LogGadget<F>,
    memory_gadget: MemoryGadget<F>,
    msize_gadget: MsizeGadget<F>,
    mul_div_mod_gadget: MulDivModGadget<F>,
    mulmod_gadget: MulModGadget<F>,
    not_gadget: NotGadget<F>,
    origin_gadget: OriginGadget<F>,
    pc_gadget: PcGadget<F>,
    pop_gadget: PopGadget<F>,
    push_gadget: PushGadget<F>,
    return_revert_gadget: ReturnRevertGadget<F>,
    sdiv_smod_gadget: SignedDivModGadget<F>,
    selfbalance_gadget: SelfbalanceGadget<F>,
    sha3_gadget: Sha3Gadget<F>,
    shl_shr_gadget: ShlShrGadget<F>,
    sar_gadget: DummyGadget<F, 2, 1, { ExecutionState::SAR }>,
    extcodecopy_gadget: DummyGadget<F, 4, 0, { ExecutionState::EXTCODECOPY }>,
    returndatasize_gadget: ReturnDataSizeGadget<F>,
    returndatacopy_gadget: ReturnDataCopyGadget<F>,
    create_gadget: CreateGadget<F>,
    selfdestruct_gadget: DummyGadget<F, 1, 0, { ExecutionState::SELFDESTRUCT }>,
    signed_comparator_gadget: SignedComparatorGadget<F>,
    signextend_gadget: SignextendGadget<F>,
    sload_gadget: SloadGadget<F>,
    sstore_gadget: SstoreGadget<F>,
    stop_gadget: StopGadget<F>,
    swap_gadget: SwapGadget<F>,
    blockhash_gadget: DummyGadget<F, 1, 1, { ExecutionState::BLOCKHASH }>,
    block_ctx_u64_gadget: BlockCtxU64Gadget<F>,
    block_ctx_u160_gadget: BlockCtxU160Gadget<F>,
    block_ctx_u256_gadget: BlockCtxU256Gadget<F>,
    // error gadgets
    error_oog_call: ErrorOOGCallGadget<F>,
    error_oog_constant: ErrorOOGConstantGadget<F>,
    error_oog_static_memory_gadget:
        DummyGadget<F, 0, 0, { ExecutionState::ErrorOutOfGasStaticMemoryExpansion }>,
    error_stack: ErrorStackGadget<F>,
    error_oog_dynamic_memory_gadget:
        DummyGadget<F, 0, 0, { ExecutionState::ErrorOutOfGasDynamicMemoryExpansion }>,
    error_oog_log: DummyGadget<F, 0, 0, { ExecutionState::ErrorOutOfGasLOG }>,
    error_oog_sload: DummyGadget<F, 0, 0, { ExecutionState::ErrorOutOfGasSLOAD }>,
    error_oog_sstore: DummyGadget<F, 0, 0, { ExecutionState::ErrorOutOfGasSSTORE }>,
    error_oog_memory_copy: DummyGadget<F, 0, 0, { ExecutionState::ErrorOutOfGasMemoryCopy }>,
    error_oog_account_access: DummyGadget<F, 0, 0, { ExecutionState::ErrorOutOfGasAccountAccess }>,
    error_oog_sha3: DummyGadget<F, 0, 0, { ExecutionState::ErrorOutOfGasSHA3 }>,
    error_oog_ext_codecopy: DummyGadget<F, 0, 0, { ExecutionState::ErrorOutOfGasEXTCODECOPY }>,
    error_oog_call_code: DummyGadget<F, 0, 0, { ExecutionState::ErrorOutOfGasCALLCODE }>,
    error_oog_delegate_call: DummyGadget<F, 0, 0, { ExecutionState::ErrorOutOfGasDELEGATECALL }>,
    error_oog_exp: DummyGadget<F, 0, 0, { ExecutionState::ErrorOutOfGasEXP }>,
    error_oog_create2: DummyGadget<F, 0, 0, { ExecutionState::ErrorOutOfGasCREATE2 }>,
    error_oog_static_call: DummyGadget<F, 0, 0, { ExecutionState::ErrorOutOfGasSTATICCALL }>,
    error_oog_self_destruct: DummyGadget<F, 0, 0, { ExecutionState::ErrorOutOfGasSELFDESTRUCT }>,
    error_oog_code_store: DummyGadget<F, 0, 0, { ExecutionState::ErrorOutOfGasCodeStore }>,
    error_insufficient_balance: DummyGadget<F, 0, 0, { ExecutionState::ErrorInsufficientBalance }>,
    error_invalid_jump: ErrorInvalidJumpGadget<F>,
    error_depth: DummyGadget<F, 0, 0, { ExecutionState::ErrorDepth }>,
    error_write_protection: DummyGadget<F, 0, 0, { ExecutionState::ErrorWriteProtection }>,
    error_contract_address_collision:
        DummyGadget<F, 0, 0, { ExecutionState::ErrorContractAddressCollision }>,
    error_invalid_creation_code: DummyGadget<F, 0, 0, { ExecutionState::ErrorInvalidCreationCode }>,
    error_return_data_out_of_bound:
        DummyGadget<F, 0, 0, { ExecutionState::ErrorReturnDataOutOfBound }>,
    invalid_opcode_gadget: DummyGadget<F, 0, 0, { ExecutionState::ErrorInvalidOpcode }>,
}

impl<F: Field> ExecutionConfig<F> {
    #[allow(clippy::too_many_arguments)]
    pub(crate) fn configure(
        meta: &mut ConstraintSystem<F>,
        power_of_randomness: [Expression<F>; 31],
        fixed_table: &dyn LookupTable<F>,
        byte_table: &dyn LookupTable<F>,
        tx_table: &dyn LookupTable<F>,
        rw_table: &dyn LookupTable<F>,
        bytecode_table: &dyn LookupTable<F>,
        block_table: &dyn LookupTable<F>,
        copy_table: &dyn LookupTable<F>,
        keccak_table: &dyn LookupTable<F>,
        exp_table: &dyn LookupTable<F>,
    ) -> Self {
        let q_usable = meta.complex_selector();
        let q_step = meta.advice_column();
        let constants = meta.fixed_column();
        meta.enable_constant(constants);
        let num_rows_until_next_step = meta.advice_column();
        let num_rows_inv = meta.advice_column();
        let q_step_first = meta.complex_selector();
        let q_step_last = meta.complex_selector();
        let advices = [(); STEP_WIDTH].map(|_| meta.advice_column());

        let step_curr = Step::new(meta, advices, 0, false);
        let mut height_map = HashMap::new();

        meta.create_gate("Constrain execution state", |meta| {
            let q_usable = meta.query_selector(q_usable);
            let q_step = meta.query_advice(q_step, Rotation::cur());
            let q_step_first = meta.query_selector(q_step_first);
            let q_step_last = meta.query_selector(q_step_last);

            let execution_state_selector_constraints = step_curr.state.execution_state.configure();

            // NEW: Enabled, this will break hand crafted tests, maybe we can remove them?
            let first_step_check = {
                let begin_tx_end_block_selector = step_curr
                    .execution_state_selector([ExecutionState::BeginTx, ExecutionState::EndBlock]);
                iter::once((
                    "First step should be BeginTx or EndBlock",
                    q_step_first * (1.expr() - begin_tx_end_block_selector),
                ))
            };

            let last_step_check = {
                let end_block_selector =
                    step_curr.execution_state_selector([ExecutionState::EndBlock]);
                iter::once((
                    "Last step should be EndBlock",
                    q_step_last * (1.expr() - end_block_selector),
                ))
            };

            execution_state_selector_constraints
                .into_iter()
                .map(move |(name, poly)| (name, q_usable.clone() * q_step.clone() * poly))
                .chain(first_step_check)
                .chain(last_step_check)
        });

        meta.create_gate("q_step", |meta| {
            let q_usable = meta.query_selector(q_usable);
            let q_step_first = meta.query_selector(q_step_first);
            let q_step_last = meta.query_selector(q_step_last);
            let q_step = meta.query_advice(q_step, Rotation::cur());
            let num_rows_left_cur = meta.query_advice(num_rows_until_next_step, Rotation::cur());
            let num_rows_left_next = meta.query_advice(num_rows_until_next_step, Rotation::next());
            let num_rows_left_inverse = meta.query_advice(num_rows_inv, Rotation::cur());

            let mut cb = BaseConstraintBuilder::default();
            // q_step needs to be enabled on the first row
            // rw_counter starts at 1
            cb.condition(q_step_first, |cb| {
                cb.require_equal("q_step == 1", q_step.clone(), 1.expr());
                cb.require_equal(
                    "rw_counter is initialized to be 1",
                    step_curr.state.rw_counter.expr(),
                    1.expr(),
                )
            });
            // q_step needs to be enabled on the last row
            cb.condition(q_step_last, |cb| {
                cb.require_equal("q_step == 1", q_step.clone(), 1.expr());
            });
            // Except when step is enabled, the step counter needs to decrease by 1
            cb.condition(1.expr() - q_step.clone(), |cb| {
                cb.require_equal(
                    "num_rows_left_cur := num_rows_left_next + 1",
                    num_rows_left_cur.clone(),
                    num_rows_left_next + 1.expr(),
                );
            });
            // Enforce that q_step := num_rows_until_next_step == 0
            let is_zero = 1.expr() - (num_rows_left_cur.clone() * num_rows_left_inverse.clone());
            cb.require_zero(
                "num_rows_left_cur * is_zero == 0",
                num_rows_left_cur * is_zero.clone(),
            );
            cb.require_zero(
                "num_rows_left_inverse * is_zero == 0",
                num_rows_left_inverse * is_zero.clone(),
            );
            cb.require_equal("q_step == is_zero", q_step, is_zero);
            // On each usable row
            cb.gate(q_usable)
        });

        let mut stored_expressions_map = HashMap::new();
        let step_next = Step::new(meta, advices, MAX_STEP_HEIGHT, true);

        macro_rules! configure_gadget {
            () => {
                Self::configure_gadget(
                    meta,
                    advices,
                    q_usable,
                    q_step,
                    num_rows_until_next_step,
                    q_step_first,
                    q_step_last,
                    &power_of_randomness,
                    &step_curr,
                    &step_next,
                    &mut height_map,
                    &mut stored_expressions_map,
                )
            };
        }

        let cell_manager = step_curr.cell_manager.clone();
        let config = Self {
            q_usable,
            q_step,
            constants,
            num_rows_until_next_step,
            num_rows_inv,
            q_step_first,
            q_step_last,
            advices,
            // internal states
            begin_tx_gadget: configure_gadget!(),
            end_block_gadget: configure_gadget!(),
            end_inner_block_gadget: configure_gadget!(),
            end_tx_gadget: configure_gadget!(),
            // opcode gadgets
            add_sub_gadget: configure_gadget!(),
            addmod_gadget: configure_gadget!(),
            bitwise_gadget: configure_gadget!(),
            byte_gadget: configure_gadget!(),
            call_op_gadget: configure_gadget!(),
            call_value_gadget: configure_gadget!(),
            calldatacopy_gadget: configure_gadget!(),
            calldataload_gadget: configure_gadget!(),
            calldatasize_gadget: configure_gadget!(),
            caller_gadget: configure_gadget!(),
            chainid_gadget: configure_gadget!(),
            codecopy_gadget: configure_gadget!(),
            codesize_gadget: configure_gadget!(),
            comparator_gadget: configure_gadget!(),
            dup_gadget: configure_gadget!(),
            extcodehash_gadget: configure_gadget!(),
            extcodesize_gadget: configure_gadget!(),
            gas_gadget: configure_gadget!(),
            gasprice_gadget: configure_gadget!(),
            iszero_gadget: configure_gadget!(),
            jump_gadget: configure_gadget!(),
            jumpdest_gadget: configure_gadget!(),
            jumpi_gadget: configure_gadget!(),
            log_gadget: configure_gadget!(),
            memory_gadget: configure_gadget!(),
            msize_gadget: configure_gadget!(),
            mul_div_mod_gadget: configure_gadget!(),
            mulmod_gadget: configure_gadget!(),
            not_gadget: configure_gadget!(),
            origin_gadget: configure_gadget!(),
            pc_gadget: configure_gadget!(),
            pop_gadget: configure_gadget!(),
            push_gadget: configure_gadget!(),
            return_revert_gadget: configure_gadget!(),
            sdiv_smod_gadget: configure_gadget!(),
            selfbalance_gadget: configure_gadget!(),
            sha3_gadget: configure_gadget!(),
            address_gadget: configure_gadget!(),
            balance_gadget: configure_gadget!(),
            blockhash_gadget: configure_gadget!(),
            exp_gadget: configure_gadget!(),
            sar_gadget: configure_gadget!(),
            extcodecopy_gadget: configure_gadget!(),
            returndatasize_gadget: configure_gadget!(),
            returndatacopy_gadget: configure_gadget!(),
            create_gadget: configure_gadget!(),
            selfdestruct_gadget: configure_gadget!(),
            shl_shr_gadget: configure_gadget!(),
            signed_comparator_gadget: configure_gadget!(),
            signextend_gadget: configure_gadget!(),
            sload_gadget: configure_gadget!(),
            sstore_gadget: configure_gadget!(),
            stop_gadget: configure_gadget!(),
            swap_gadget: configure_gadget!(),
            block_ctx_u64_gadget: configure_gadget!(),
            block_ctx_u160_gadget: configure_gadget!(),
            block_ctx_u256_gadget: configure_gadget!(),
            // error gadgets
            error_oog_constant: configure_gadget!(),
            error_oog_static_memory_gadget: configure_gadget!(),
            error_stack: configure_gadget!(),
            error_oog_dynamic_memory_gadget: configure_gadget!(),
            error_oog_log: configure_gadget!(),
            error_oog_sload: configure_gadget!(),
            error_oog_sstore: configure_gadget!(),
            error_oog_call: configure_gadget!(),
            error_oog_memory_copy: configure_gadget!(),
            error_oog_account_access: configure_gadget!(),
            error_oog_sha3: configure_gadget!(),
            error_oog_ext_codecopy: configure_gadget!(),
            error_oog_call_code: configure_gadget!(),
            error_oog_delegate_call: configure_gadget!(),
            error_oog_exp: configure_gadget!(),
            error_oog_create2: configure_gadget!(),
            error_oog_static_call: configure_gadget!(),
            error_oog_self_destruct: configure_gadget!(),
            error_oog_code_store: configure_gadget!(),
            error_insufficient_balance: configure_gadget!(),
            error_invalid_jump: configure_gadget!(),
            error_write_protection: configure_gadget!(),
            error_depth: configure_gadget!(),
            error_contract_address_collision: configure_gadget!(),
            error_invalid_creation_code: configure_gadget!(),
            error_return_data_out_of_bound: configure_gadget!(),
            invalid_opcode_gadget: configure_gadget!(),
            // step and presets
            step: step_curr,
            height_map,
            stored_expressions_map,
        };

        Self::configure_lookup(
            meta,
            fixed_table,
            byte_table,
            tx_table,
            rw_table,
            bytecode_table,
            block_table,
            copy_table,
            keccak_table,
            exp_table,
            &power_of_randomness,
            &cell_manager,
        );

        config
    }

    pub fn get_step_height_option(&self, execution_state: ExecutionState) -> Option<usize> {
        self.height_map.get(&execution_state).copied()
    }

    pub fn get_step_height(&self, execution_state: ExecutionState) -> usize {
        self.get_step_height_option(execution_state)
            .unwrap_or_else(|| panic!("Execution state unknown: {:?}", execution_state))
    }

    #[allow(clippy::too_many_arguments)]
    fn configure_gadget<G: ExecutionGadget<F>>(
        meta: &mut ConstraintSystem<F>,
        advices: [Column<Advice>; STEP_WIDTH],
        q_usable: Selector,
        q_step: Column<Advice>,
        num_rows_until_next_step: Column<Advice>,
        q_step_first: Selector,
        q_step_last: Selector,
        power_of_randomness: &[Expression<F>; 31],
        step_curr: &Step<F>,
        step_next: &Step<F>,
        height_map: &mut HashMap<ExecutionState, usize>,
        stored_expressions_map: &mut HashMap<ExecutionState, Vec<StoredExpression<F>>>,
    ) -> G {
        // Configure the gadget with the max height first so we can find out the actual
        // height
        let height = {
            let mut cb = ConstraintBuilder::new(
                step_curr.clone(),
                step_next.clone(),
                power_of_randomness,
                G::EXECUTION_STATE,
            );
            G::configure(&mut cb);
            let (_, _, height) = cb.build();
            height
        };

        // Now actually configure the gadget with the correct minimal height
        let step_next = &Step::new(meta, advices, height, true);
        let mut cb = ConstraintBuilder::new(
            step_curr.clone(),
            step_next.clone(),
            power_of_randomness,
            G::EXECUTION_STATE,
        );

        let gadget = G::configure(&mut cb);

        // Enforce the step height for this opcode
        let num_rows_until_next_step_next = query_expression(meta, |meta| {
            meta.query_advice(num_rows_until_next_step, Rotation::next())
        });
        cb.require_equal(
            "num_rows_until_next_step_next := height - 1",
            num_rows_until_next_step_next,
            (height - 1).expr(),
        );

        let (constraints, stored_expressions, _) = cb.build();
        debug_assert!(
            !height_map.contains_key(&G::EXECUTION_STATE),
            "execution state already configured"
        );
        height_map.insert(G::EXECUTION_STATE, height);
        debug_assert!(
            !stored_expressions_map.contains_key(&G::EXECUTION_STATE),
            "execution state already configured"
        );
        stored_expressions_map.insert(G::EXECUTION_STATE, stored_expressions);

        // Enforce the logic for this opcode
        let sel_step: &dyn Fn(&mut VirtualCells<F>) -> Expression<F> =
            &|meta| meta.query_advice(q_step, Rotation::cur());
        let sel_step_first: &dyn Fn(&mut VirtualCells<F>) -> Expression<F> =
            &|meta| meta.query_selector(q_step_first);
        let sel_step_last: &dyn Fn(&mut VirtualCells<F>) -> Expression<F> =
            &|meta| meta.query_selector(q_step_last);
        let sel_not_step_last: &dyn Fn(&mut VirtualCells<F>) -> Expression<F> = &|meta| {
            meta.query_advice(q_step, Rotation::cur()) * not::expr(meta.query_selector(q_step_last))
        };
        for (selector, constraints) in [
            (sel_step, constraints.step),
            (sel_step_first, constraints.step_first),
            (sel_step_last, constraints.step_last),
            (sel_not_step_last, constraints.not_step_last),
        ] {
            if !constraints.is_empty() {
                meta.create_gate(G::NAME, |meta| {
                    let q_usable = meta.query_selector(q_usable);
                    let selector = selector(meta);

                    constraints.into_iter().map(move |(name, constraint)| {
                        (name, q_usable.clone() * selector.clone() * constraint)
                    })
                });
            }
        }

        // Enforce the state transitions for this opcode
        meta.create_gate("Constrain state machine transitions", |meta| {
            let q_usable = meta.query_selector(q_usable);
            let q_step = meta.query_advice(q_step, Rotation::cur());
            let q_step_last = meta.query_selector(q_step_last);

            // ExecutionState transition should be correct.
            iter::empty()
                .chain(
                    IntoIterator::into_iter([
                        (
                            "EndTx can only transit to BeginTx or EndInnerBlock",
                            ExecutionState::EndTx,
                            vec![ExecutionState::BeginTx, ExecutionState::EndInnerBlock],
                        ),
                        (
                            "EndInnerBlock can only transition to BeginTx, EndInnerBlock or EndBlock",
                            ExecutionState::EndInnerBlock,
                            vec![ExecutionState::BeginTx, ExecutionState::EndInnerBlock, ExecutionState::EndBlock],
                        ),
                        (
                            "EndBlock can only transit to EndBlock",
                            ExecutionState::EndBlock,
                            vec![ExecutionState::EndBlock],
                        ),
                    ])
                    .filter(move |(_, from, _)| *from == G::EXECUTION_STATE)
                    .map(|(_, _, to)| 1.expr() - step_next.execution_state_selector(to)),
                )
                .chain(
                    IntoIterator::into_iter([
                        (
                            "Only EndTx or EndInnerBlock can transit to BeginTx",
                            ExecutionState::BeginTx,
                            vec![ExecutionState::EndTx, ExecutionState::EndInnerBlock],
                        ),
                        (
                            "Only ExecutionState which halts or BeginTx can transit to EndTx",
                            ExecutionState::EndTx,
                            ExecutionState::iter()
                                .filter(ExecutionState::halts)
                                .chain(iter::once(ExecutionState::BeginTx))
                                .collect(),
                        ),
                        (
                            "Only EndInnerBlock or EndBlock can transit to EndBlock",
                            ExecutionState::EndBlock,
                            vec![ExecutionState::EndInnerBlock, ExecutionState::EndBlock],
                        ),
                        (
                            "Only EndTx or EndInnerBlock can transit to EndInnerBlock",
                            ExecutionState::EndInnerBlock,
                            vec![ExecutionState::EndTx, ExecutionState::EndInnerBlock],
                        ),
                    ])
                    .filter(move |(_, _, from)| !from.contains(&G::EXECUTION_STATE))
                    .map(|(_, to, _)| step_next.execution_state_selector([to])),
                )
                .chain(
                    IntoIterator::into_iter([
                        (
                            "EndInnerBlock -> BeginTx/EndInnerBlock: block number increases by one",
                            ExecutionState::EndInnerBlock,
                            vec![ExecutionState::BeginTx, ExecutionState::EndInnerBlock],
                            step_next.state.block_number.expr() - step_curr.state.block_number.expr() - 1.expr(),
                        ),
                        (
                            "EndInnerBlock -> EndBlock: block number does not change",
                            ExecutionState::EndInnerBlock,
                            vec![ExecutionState::EndBlock],
                            step_next.state.block_number.expr() - step_curr.state.block_number.expr(),
                        ),
                    ])
                    .filter(move |(_, from, _, _)| *from == G::EXECUTION_STATE)
                    .map(|(_, _, to, expr)| step_next.execution_state_selector(to) * expr)
                )
                .chain(
                    IntoIterator::into_iter([
                        (
                            "step_cur != EndInnerBlock: block number does not change",
                            ExecutionState::EndInnerBlock,
                            step_next.state.block_number.expr() - step_curr.state.block_number.expr(),
                        ),
                    ])
                    .filter(move |(_, from, _)| *from != G::EXECUTION_STATE)
                    .map(|(_, _, expr)| expr)
                )
                // Accumulate all state transition checks.
                // This can be done because all summed values are enforced to be boolean.
                .reduce(|accum, poly| accum + poly)
                .map(move |poly| {
                    q_usable.clone()
                        * q_step.clone()
                        * (1.expr() - q_step_last.clone())
                        * step_curr.execution_state_selector([G::EXECUTION_STATE])
                        * poly
                })
        });

        gadget
    }

    #[allow(clippy::too_many_arguments)]
    fn configure_lookup(
        meta: &mut ConstraintSystem<F>,
        fixed_table: &dyn LookupTable<F>,
        byte_table: &dyn LookupTable<F>,
        tx_table: &dyn LookupTable<F>,
        rw_table: &dyn LookupTable<F>,
        bytecode_table: &dyn LookupTable<F>,
        block_table: &dyn LookupTable<F>,
        copy_table: &dyn LookupTable<F>,
        keccak_table: &dyn LookupTable<F>,
        exp_table: &dyn LookupTable<F>,
        power_of_randomness: &[Expression<F>; 31],
        cell_manager: &CellManager<F>,
    ) {
        for column in cell_manager.columns().iter() {
            if let CellType::Lookup(table) = column.cell_type {
                let name = format!("{:?}", table);
                meta.lookup_any(Box::leak(name.into_boxed_str()), |meta| {
                    let table_expressions = match table {
                        Table::Fixed => fixed_table,
                        Table::Tx => tx_table,
                        Table::Rw => rw_table,
                        Table::Bytecode => bytecode_table,
                        Table::Block => block_table,
                        Table::Byte => byte_table,
                        Table::Copy => copy_table,
                        Table::Keccak => keccak_table,
                        Table::Exp => exp_table,
                    }
                    .table_exprs(meta);
                    vec![(
                        column.expr(),
                        rlc::expr(&table_expressions, power_of_randomness),
                    )]
                });
            }
        }
    }

    pub fn get_num_rows_required(&self, block: &Block<F>) -> usize {
        // Start at 1 so we can be sure there is an unused `next` row available
        let mut num_rows = 1;
        let evm_rows = block.evm_circuit_pad_to;
        if evm_rows == 0 {
            for transaction in &block.txs {
                for step in &transaction.steps {
                    num_rows += self.get_step_height(step.execution_state);
                }
            }
            num_rows += 1; // EndBlock
        } else {
            num_rows = block.evm_circuit_pad_to;
        }
        num_rows
    }

    /// Assign columns related to step counter
    fn assign_q_step(
        &self,
        region: &mut Region<'_, F>,
        offset: usize,
        height: usize,
    ) -> Result<(), Error> {
        for idx in 0..height {
            let offset = offset + idx;
            self.q_usable.enable(region, offset)?;
            region.assign_advice(
                || "step selector",
                self.q_step,
                offset,
                || Value::known(if idx == 0 { F::one() } else { F::zero() }),
            )?;
            let value = if idx == 0 {
                F::zero()
            } else {
                F::from((height - idx) as u64)
            };
            region.assign_advice(
                || "step height",
                self.num_rows_until_next_step,
                offset,
                || Value::known(value),
            )?;
            region.assign_advice(
                || "step height inv",
                self.num_rows_inv,
                offset,
                || Value::known(value.invert().unwrap_or(F::zero())),
            )?;
        }
        Ok(())
    }

    /// Assign block
    /// When exact is enabled, assign exact steps in block without padding for
    /// unit test purpose
    pub fn assign_block(
        &self,
        layouter: &mut impl Layouter<F>,
        block: &Block<F>,
    ) -> Result<(), Error> {
        let power_of_randomness = (1..32)
            .map(|exp| block.randomness.pow(&[exp, 0, 0, 0]))
            .collect::<Vec<F>>()
            .try_into()
            .unwrap();

        let mut is_first_time = true;

        layouter.assign_region(
            || "Execution step",
            |mut region| {
                log::info!("start execution step assignment");
                if is_first_time {
                    is_first_time = false;
                    region.assign_advice(
                        || "step selector",
                        self.q_step,
                        self.get_num_rows_required(block) - 1,
                        || Value::known(F::zero()),
                    )?;
                    return Ok(());
                }
                let mut offset = 0;

                self.q_step_first.enable(&mut region, offset)?;

                let dummy_tx = Transaction::default();
                let last_call = block
                    .txs
                    .last()
                    .map(|tx| tx.calls[0].clone())
                    .unwrap_or_else(Call::default);
                let end_block_not_last = &block.end_block_not_last;
                let end_block_last = &block.end_block_last;
                // Collect all steps
                let mut steps = block
                    .txs
                    .iter()
                    .flat_map(|tx| {
                        tx.steps
                            .iter()
                            .map(move |step| (tx, &tx.calls[step.call_index], step))
                    })
                    .chain(std::iter::once((&dummy_tx, &last_call, end_block_not_last)))
                    .peekable();

                let evm_rows = block.evm_circuit_pad_to;
                let no_padding = evm_rows == 0;

                // part1: assign real steps
                loop {
                    let (transaction, call, step) = steps.next().expect("should not be empty");
                    let next = steps.peek();
                    if next.is_none() {
                        break;
                    }
                    let height = self.get_step_height(step.execution_state);

                    // Assign the step witness
                    if step.execution_state == ExecutionState::EndTx {
                        let mut tx = transaction.clone();
                        tx.call_data.clear();
                        tx.calls.clear();
                        tx.steps.clear();
                        let total_gas = {
                            let gas_used = tx.gas - step.gas_left;
                            let current_cumulative_gas_used: u64 = if tx.id == 1 {
                                0
                            } else {
                                // first transaction needs TxReceiptFieldTag::COUNT(3) lookups
                                // to tx receipt,
                                // while later transactions need 4 (with one extra cumulative
                                // gas read) lookups
                                let rw = &block.rws[(
                                    RwTableTag::TxReceipt,
                                    (tx.id - 2) * (TxReceiptFieldTag::COUNT + 1) + 2,
                                )];
                                rw.receipt_value()
                            };
                            current_cumulative_gas_used + gas_used
                        };
                        log::info!(
                            "offset {} tx_num {} total_gas {} assign last step {:?} of tx {:?}",
                            offset,
                            tx.id,
                            total_gas,
                            step,
                            tx
                        );
                    }
                    self.assign_exec_step(
                        &mut region,
                        offset,
                        block,
                        transaction,
                        call,
                        step,
                        height,
                        next.copied(),
                        power_of_randomness,
                    )?;

                    // q_step logic
                    self.assign_q_step(&mut region, offset, height)?;

                    offset += height;
                }

                // part2: assign non-last EndBlock steps when padding needed
                if !no_padding {
                    if offset >= evm_rows {
                        log::error!(
                            "evm circuit offset larger than padding: {} > {}",
                            offset,
                            evm_rows
                        );
                        return Err(Error::Synthesis);
                    }
                    let height = self.get_step_height(ExecutionState::EndBlock);
                    debug_assert_eq!(height, 1);
                    let last_row = evm_rows - 1;
                    log::trace!(
                        "assign non-last EndBlock in range [{},{})",
                        offset,
                        last_row
                    );
                    self.assign_same_exec_step_in_range(
                        &mut region,
                        offset,
                        last_row,
                        block,
                        &dummy_tx,
                        &last_call,
                        end_block_not_last,
                        height,
                        power_of_randomness,
                    )?;

                    for row_idx in offset..last_row {
                        self.assign_q_step(&mut region, row_idx, height)?;
                    }
                    offset = last_row;
                }

                // part3: assign the last EndBlock at offset `evm_rows - 1`
                let height = self.get_step_height(ExecutionState::EndBlock);
                debug_assert_eq!(height, 1);
                log::trace!("assign last EndBlock at offset {}", offset);
                self.assign_exec_step(
                    &mut region,
                    offset,
                    block,
                    &dummy_tx,
                    &last_call,
                    end_block_last,
                    height,
                    None,
                    power_of_randomness,
                )?;
                self.assign_q_step(&mut region, offset, height)?;
                // enable q_step_last
                self.q_step_last.enable(&mut region, offset)?;
                offset += height;

                // part4:
                // These are still referenced (but not used) in next rows
                region.assign_advice(
                    || "step height",
                    self.num_rows_until_next_step,
                    offset,
                    || Value::known(F::zero()),
                )?;
                region.assign_advice(
                    || "step height inv",
                    self.q_step,
                    offset,
                    || Value::known(F::zero()),
                )?;

                log::info!("finish execution step assignment");
                log::debug!("assign for region done at offset {}", offset);
                Ok(())
            },
        )?;
        log::debug!("assign_block done");
        Ok(())
    }

    #[allow(clippy::too_many_arguments)]
    fn assign_same_exec_step_in_range(
        &self,
        region: &mut Region<'_, F>,
        offset_begin: usize,
        offset_end: usize,
        block: &Block<F>,
        transaction: &Transaction,
        call: &Call,
        step: &ExecStep,
        height: usize,
        power_of_randomness: [F; 31],
    ) -> Result<(), Error> {
        if offset_end <= offset_begin {
            return Ok(());
        }
        assert_eq!(height, 1);
        assert!(step.rw_indices.is_empty());
        assert!(matches!(step.execution_state, ExecutionState::EndBlock));

        // Disable access to next step deliberately for "repeatable" step
        let region = &mut CachedRegion::<'_, '_, F>::new(
            region,
            power_of_randomness,
            self.advices.to_vec(),
            1,
            offset_begin,
        );
        self.assign_exec_step_int(region, offset_begin, block, transaction, call, step)?;

        region.replicate_assignment_for_range(
            || format!("repeat {:?} rows", step.execution_state),
            offset_begin + 1,
            offset_end,
        )?;

        Ok(())
    }

    #[allow(clippy::too_many_arguments)]
    fn assign_exec_step(
        &self,
        region: &mut Region<'_, F>,
        offset: usize,
        block: &Block<F>,
        transaction: &Transaction,
        call: &Call,
        step: &ExecStep,
        height: usize,
        next: Option<(&Transaction, &Call, &ExecStep)>,
        power_of_randomness: [F; 31],
    ) -> Result<(), Error> {
        if !(matches!(step.execution_state, ExecutionState::EndBlock) && step.rw_indices.is_empty())
        {
            log::trace!(
                "assign_exec_step offset: {} state {:?} step: {:?} call: {:?}",
                offset,
                step.execution_state,
                step,
                call
            );
        }
        // Make the region large enough for the current step and the next step.
        // The next step's next step may also be accessed, so make the region large
        // enough for 3 steps.
        let region = &mut CachedRegion::<'_, '_, F>::new(
            region,
            power_of_randomness,
            self.advices.to_vec(),
            MAX_STEP_HEIGHT * 3,
            offset,
        );

        // Also set the witness of the next step.
        // These may be used in stored expressions and
        // so their witness values need to be known to be able
        // to correctly calculate the intermediate value.
        if let Some((transaction_next, call_next, step_next)) = next {
            self.assign_exec_step_int(
                region,
                offset + height,
                block,
                transaction_next,
                call_next,
                step_next,
            )?;
        }

        self.assign_exec_step_int(region, offset, block, transaction, call, step)
    }

    fn assign_exec_step_int(
        &self,
        region: &mut CachedRegion<'_, '_, F>,
        offset: usize,
        block: &Block<F>,
        transaction: &Transaction,
        call: &Call,
        step: &ExecStep,
    ) -> Result<(), Error> {
        self.step
            .assign_exec_step(region, offset, block, transaction, call, step)?;

        macro_rules! assign_exec_step {
            ($gadget:expr) => {
                $gadget.assign_exec_step(region, offset, block, transaction, call, step)?
            };
        }

        match step.execution_state {
            // internal states
            ExecutionState::BeginTx => assign_exec_step!(self.begin_tx_gadget),
            ExecutionState::EndTx => assign_exec_step!(self.end_tx_gadget),
            ExecutionState::EndInnerBlock => assign_exec_step!(self.end_inner_block_gadget),
            ExecutionState::EndBlock => assign_exec_step!(self.end_block_gadget),
            // opcode
            ExecutionState::ADD_SUB => assign_exec_step!(self.add_sub_gadget),
            ExecutionState::ADDMOD => assign_exec_step!(self.addmod_gadget),
            ExecutionState::ADDRESS => assign_exec_step!(self.address_gadget),
            ExecutionState::BALANCE => assign_exec_step!(self.balance_gadget),
            ExecutionState::BITWISE => assign_exec_step!(self.bitwise_gadget),
            ExecutionState::BYTE => assign_exec_step!(self.byte_gadget),
            ExecutionState::CALL_OP => assign_exec_step!(self.call_op_gadget),
            ExecutionState::CALLDATACOPY => assign_exec_step!(self.calldatacopy_gadget),
            ExecutionState::CALLDATALOAD => assign_exec_step!(self.calldataload_gadget),
            ExecutionState::CALLDATASIZE => assign_exec_step!(self.calldatasize_gadget),
            ExecutionState::CALLER => assign_exec_step!(self.caller_gadget),
            ExecutionState::CALLVALUE => assign_exec_step!(self.call_value_gadget),
            ExecutionState::CHAINID => assign_exec_step!(self.chainid_gadget),
            ExecutionState::CODECOPY => assign_exec_step!(self.codecopy_gadget),
            ExecutionState::CODESIZE => assign_exec_step!(self.codesize_gadget),
            ExecutionState::CMP => assign_exec_step!(self.comparator_gadget),
            ExecutionState::DUP => assign_exec_step!(self.dup_gadget),
            ExecutionState::EXP => assign_exec_step!(self.exp_gadget),
            ExecutionState::EXTCODEHASH => assign_exec_step!(self.extcodehash_gadget),
            ExecutionState::EXTCODESIZE => assign_exec_step!(self.extcodesize_gadget),
            ExecutionState::GAS => assign_exec_step!(self.gas_gadget),
            ExecutionState::GASPRICE => assign_exec_step!(self.gasprice_gadget),
            ExecutionState::ISZERO => assign_exec_step!(self.iszero_gadget),
            ExecutionState::JUMP => assign_exec_step!(self.jump_gadget),
            ExecutionState::JUMPDEST => assign_exec_step!(self.jumpdest_gadget),
            ExecutionState::JUMPI => assign_exec_step!(self.jumpi_gadget),
            ExecutionState::LOG => assign_exec_step!(self.log_gadget),
            ExecutionState::MEMORY => assign_exec_step!(self.memory_gadget),
            ExecutionState::MSIZE => assign_exec_step!(self.msize_gadget),
            ExecutionState::MUL_DIV_MOD => assign_exec_step!(self.mul_div_mod_gadget),
            ExecutionState::MULMOD => assign_exec_step!(self.mulmod_gadget),
            ExecutionState::NOT => assign_exec_step!(self.not_gadget),
            ExecutionState::ORIGIN => assign_exec_step!(self.origin_gadget),
            ExecutionState::PC => assign_exec_step!(self.pc_gadget),
            ExecutionState::POP => assign_exec_step!(self.pop_gadget),
            ExecutionState::PUSH => assign_exec_step!(self.push_gadget),
            ExecutionState::RETURN_REVERT => assign_exec_step!(self.return_revert_gadget),
            ExecutionState::RETURNDATASIZE => assign_exec_step!(self.returndatasize_gadget),
            ExecutionState::RETURNDATACOPY => assign_exec_step!(self.returndatacopy_gadget),
            ExecutionState::SCMP => assign_exec_step!(self.signed_comparator_gadget),
            ExecutionState::SDIV_SMOD => assign_exec_step!(self.sdiv_smod_gadget),
            ExecutionState::BLOCKCTXU64 => assign_exec_step!(self.block_ctx_u64_gadget),
            ExecutionState::BLOCKCTXU160 => assign_exec_step!(self.block_ctx_u160_gadget),
            ExecutionState::BLOCKCTXU256 => assign_exec_step!(self.block_ctx_u256_gadget),
            ExecutionState::BLOCKHASH => assign_exec_step!(self.blockhash_gadget),
            ExecutionState::SELFBALANCE => assign_exec_step!(self.selfbalance_gadget),
            ExecutionState::CREATE => assign_exec_step!(self.create_gadget),
            // dummy gadgets
            ExecutionState::SAR => assign_exec_step!(self.sar_gadget),
            ExecutionState::EXTCODECOPY => assign_exec_step!(self.extcodecopy_gadget),
            ExecutionState::SELFDESTRUCT => assign_exec_step!(self.selfdestruct_gadget),
            // end of dummy gadgets
            ExecutionState::SHA3 => assign_exec_step!(self.sha3_gadget),
            ExecutionState::SHL_SHR => assign_exec_step!(self.shl_shr_gadget),
            ExecutionState::SIGNEXTEND => assign_exec_step!(self.signextend_gadget),
            ExecutionState::SLOAD => assign_exec_step!(self.sload_gadget),
            ExecutionState::SSTORE => assign_exec_step!(self.sstore_gadget),
            ExecutionState::STOP => assign_exec_step!(self.stop_gadget),
            ExecutionState::SWAP => assign_exec_step!(self.swap_gadget),
            // dummy errors
            ExecutionState::ErrorOutOfGasStaticMemoryExpansion => {
                assign_exec_step!(self.error_oog_static_memory_gadget)
            }
            ExecutionState::ErrorOutOfGasConstant => {
                assign_exec_step!(self.error_oog_constant)
            }
            ExecutionState::ErrorOutOfGasCALL => {
                assign_exec_step!(self.error_oog_call)
            }
            ExecutionState::ErrorOutOfGasDynamicMemoryExpansion => {
                assign_exec_step!(self.error_oog_dynamic_memory_gadget)
            }
            ExecutionState::ErrorOutOfGasLOG => {
                assign_exec_step!(self.error_oog_log)
            }
            ExecutionState::ErrorOutOfGasSLOAD => {
                assign_exec_step!(self.error_oog_sload)
            }
            ExecutionState::ErrorOutOfGasSSTORE => {
                assign_exec_step!(self.error_oog_sstore)
            }
            ExecutionState::ErrorOutOfGasMemoryCopy => {
                assign_exec_step!(self.error_oog_memory_copy)
            }
            ExecutionState::ErrorOutOfGasAccountAccess => {
                assign_exec_step!(self.error_oog_account_access)
            }
            ExecutionState::ErrorOutOfGasSHA3 => {
                assign_exec_step!(self.error_oog_sha3)
            }
            ExecutionState::ErrorOutOfGasEXTCODECOPY => {
                assign_exec_step!(self.error_oog_ext_codecopy)
            }
            ExecutionState::ErrorOutOfGasCALLCODE => {
                assign_exec_step!(self.error_oog_call_code)
            }
            ExecutionState::ErrorOutOfGasDELEGATECALL => {
                assign_exec_step!(self.error_oog_delegate_call)
            }
            ExecutionState::ErrorOutOfGasEXP => {
                assign_exec_step!(self.error_oog_exp)
            }
            ExecutionState::ErrorOutOfGasCREATE2 => {
                assign_exec_step!(self.error_oog_create2)
            }
            ExecutionState::ErrorOutOfGasSTATICCALL => {
                assign_exec_step!(self.error_oog_static_call)
            }
            ExecutionState::ErrorOutOfGasSELFDESTRUCT => {
                assign_exec_step!(self.error_oog_self_destruct)
            }

            ExecutionState::ErrorOutOfGasCodeStore => {
                assign_exec_step!(self.error_oog_code_store)
            }
            ExecutionState::ErrorStack => {
                assign_exec_step!(self.error_stack)
            }

            ExecutionState::ErrorInsufficientBalance => {
                assign_exec_step!(self.error_insufficient_balance)
            }
            ExecutionState::ErrorInvalidJump => {
                assign_exec_step!(self.error_invalid_jump)
            }
            ExecutionState::ErrorWriteProtection => {
                assign_exec_step!(self.error_write_protection)
            }
            ExecutionState::ErrorDepth => {
                assign_exec_step!(self.error_depth)
            }
            ExecutionState::ErrorContractAddressCollision => {
                assign_exec_step!(self.error_contract_address_collision)
            }
            ExecutionState::ErrorInvalidCreationCode => {
                assign_exec_step!(self.error_invalid_creation_code)
            }
            ExecutionState::ErrorReturnDataOutOfBound => {
                assign_exec_step!(self.error_return_data_out_of_bound)
            }

            ExecutionState::ErrorInvalidOpcode => {
                assign_exec_step!(self.invalid_opcode_gadget)
            }

            _ => unimplemented!("unimplemented ExecutionState: {:?}", step.execution_state),
        }

        // Fill in the witness values for stored expressions
        let assigned_stored_expressions = self.assign_stored_expressions(region, offset, step)?;

        // enable with `RUST_LOG=debug`
        if log::log_enabled!(log::Level::Debug) {
            let is_padding_step = matches!(step.execution_state, ExecutionState::EndBlock)
                && step.rw_indices.is_empty();
            if !is_padding_step {
                // expensive function call
                Self::check_rw_lookup(
                    &assigned_stored_expressions,
                    offset,
                    step,
                    call,
                    transaction,
                    block,
                );
            }
        }
        Ok(())
    }

    fn assign_stored_expressions(
        &self,
        region: &mut CachedRegion<'_, '_, F>,
        offset: usize,
        step: &ExecStep,
    ) -> Result<Vec<(String, F)>, Error> {
        let mut assigned_stored_expressions = Vec::new();
        for stored_expression in self
            .stored_expressions_map
            .get(&step.execution_state)
            .unwrap_or_else(|| panic!("Execution state unknown: {:?}", step.execution_state))
        {
            let assigned = stored_expression.assign(region, offset)?;
            assigned.value().map(|v| {
                let name = stored_expression.name.clone();
                assigned_stored_expressions.push((name, *v));
            });
        }
        Ok(assigned_stored_expressions)
    }
    fn check_rw_lookup(
        assigned_stored_expressions: &[(String, F)],
<<<<<<< HEAD
        offset: usize,
        step: &ExecStep,
        call: &Call,
        transaction: &Transaction,
=======
        _step: &ExecStep,
>>>>>>> 049b94e8
        block: &Block<F>,
    ) {
        let mut assigned_rw_values = Vec::new();
        // Reversion lookup expressions have different ordering compared to rw table,
        // making it a bit complex to check,
        // so we skip checking reversion lookups.
        for (name, v) in assigned_stored_expressions {
            if name.starts_with("rw lookup ")
                && !name.contains(" with reversion")
                && !v.is_zero_vartime()
                && !assigned_rw_values.contains(&(name.clone(), *v))
            {
                assigned_rw_values.push((name.clone(), *v));
            }
        }

        let rlc_assignments: BTreeSet<_> = step
            .rw_indices
            .iter()
            .map(|rw_idx| block.rws[*rw_idx])
            .map(|rw| {
                rw.table_assignment_aux(block.randomness)
                    .rlc(block.randomness)
            })
            .collect();

<<<<<<< HEAD
        let mut log_ctx_done = false;
        let mut log_ctx = |assigned_rw_values: &[(String, F)]| {
            if log_ctx_done {
                return;
            }
            log_ctx_done = true;
            log::error!("assigned_rw_values {:?}", assigned_rw_values);
            for (idx, rw_idx) in step.rw_indices.iter().enumerate() {
                log::error!(
                    "{}th rw of step: {:?} rlc {:?}",
                    idx,
                    block.rws[*rw_idx],
                    block.rws[*rw_idx]
                        .table_assignment_aux(block.randomness)
                        .rlc(block.randomness)
                );
            }
            let mut tx = transaction.clone();
            tx.call_data.clear();
            tx.calls.clear();
            tx.steps.clear();
            log::error!(
                "ctx: offset {} step {:?}. call: {:?}, tx: {:?}",
                offset,
                step,
                call,
                tx
            );
        };
        for (idx, (_name, value)) in assigned_rw_values.iter().enumerate() {
            if idx >= step.rw_indices.len() {
                log_ctx(&assigned_rw_values);
                panic!(
                    "invalid rw len exp {} witness {}",
                    assigned_rw_values.len(),
                    step.rw_indices.len()
                );
            }

            let rw_idx = step.rw_indices[idx];
            let rw = block.rws[rw_idx];
            let table_assignments = rw.table_assignment_aux(block.randomness);
            let rlc = table_assignments.rlc(block.randomness);

            if !rlc_assignments.contains(value) {
                log_ctx(&assigned_rw_values);
                log::error!(
                    "incorrect rw witness. input_value {:?}, name \"{}\". table_value {:?}, table_assignments {:?}, rw {:?}, index {:?}, {}th rw of step",
                    assigned_rw_values[idx].1,
                    assigned_rw_values[idx].0,
                    rlc,
                    table_assignments,
                    rw,
                    rw_idx, idx);

                //debug_assert_eq!(
                //    rlc, assigned_rw_values[idx].1,
                //    "left is witness, right is expression"
                //);
=======
        for (name, value) in assigned_rw_values.iter() {
            if !rlc_assignments.contains(value) {
                log::error!("rw lookup error: name: {}", *name);
                // log::error!("rw lookup error: name: {}, step: {:?}", *name,
                // step);
>>>>>>> 049b94e8
            }
        }
        // for (idx, assigned_rw_value) in assigned_rw_values.iter().enumerate()
        // {     let rw_idx = step.rw_indices[idx];
        //     let rw = block.rws[rw_idx];
        //     let table_assignments =
        // rw.table_assignment_aux(block.randomness);     let rlc =
        // table_assignments.rlc(block.randomness);     if rlc !=
        // assigned_rw_value.1 {         log::error!(
        //             "incorrect rw witness. lookup input name:
        // \"{}\"\n{:?}\nrw: {:?}, rw index: {:?}, {}th rw of step {:?}",
        //             assigned_rw_value.0,
        //             assigned_rw_value.1,
        //             rw,
        //             rw_idx,
        //             idx,
        //             step.execution_state);
        //     }
        // }
    }
}<|MERGE_RESOLUTION|>--- conflicted
+++ resolved
@@ -111,11 +111,7 @@
 use codecopy::CodeCopyGadget;
 use codesize::CodesizeGadget;
 use comparator::ComparatorGadget;
-<<<<<<< HEAD
-
-=======
 use create::CreateGadget;
->>>>>>> 049b94e8
 use dummy::DummyGadget;
 use dup::DupGadget;
 use end_block::EndBlockGadget;
@@ -1348,14 +1344,10 @@
     }
     fn check_rw_lookup(
         assigned_stored_expressions: &[(String, F)],
-<<<<<<< HEAD
         offset: usize,
         step: &ExecStep,
         call: &Call,
         transaction: &Transaction,
-=======
-        _step: &ExecStep,
->>>>>>> 049b94e8
         block: &Block<F>,
     ) {
         let mut assigned_rw_values = Vec::new();
@@ -1382,7 +1374,6 @@
             })
             .collect();
 
-<<<<<<< HEAD
         let mut log_ctx_done = false;
         let mut log_ctx = |assigned_rw_values: &[(String, F)]| {
             if log_ctx_done {
@@ -1442,31 +1433,7 @@
                 //    rlc, assigned_rw_values[idx].1,
                 //    "left is witness, right is expression"
                 //);
-=======
-        for (name, value) in assigned_rw_values.iter() {
-            if !rlc_assignments.contains(value) {
-                log::error!("rw lookup error: name: {}", *name);
-                // log::error!("rw lookup error: name: {}, step: {:?}", *name,
-                // step);
->>>>>>> 049b94e8
             }
         }
-        // for (idx, assigned_rw_value) in assigned_rw_values.iter().enumerate()
-        // {     let rw_idx = step.rw_indices[idx];
-        //     let rw = block.rws[rw_idx];
-        //     let table_assignments =
-        // rw.table_assignment_aux(block.randomness);     let rlc =
-        // table_assignments.rlc(block.randomness);     if rlc !=
-        // assigned_rw_value.1 {         log::error!(
-        //             "incorrect rw witness. lookup input name:
-        // \"{}\"\n{:?}\nrw: {:?}, rw index: {:?}, {}th rw of step {:?}",
-        //             assigned_rw_value.0,
-        //             assigned_rw_value.1,
-        //             rw,
-        //             rw_idx,
-        //             idx,
-        //             step.execution_state);
-        //     }
-        // }
     }
 }