--- conflicted
+++ resolved
@@ -781,11 +781,7 @@
     fn run_test_circuits(ctx: TestContext<2, 1>) {
         CircuitTestBuilder::new_from_test_ctx(ctx)
             .params(CircuitsParams {
-<<<<<<< HEAD
-                max_rws: 10000,
-=======
                 max_rws: 300000, // TODO: try smaller value?
->>>>>>> ba4f7fe6
                 ..Default::default()
             })
             .run();
