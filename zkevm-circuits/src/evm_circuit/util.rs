use crate::{
    evm_circuit::{
        param::{
            LOOKUP_CONFIG, N_BYTES_MEMORY_ADDRESS, N_BYTE_LOOKUPS, N_COPY_COLUMNS, N_PHASE2_COLUMNS,
        },
        table::Table,
    },
    table::RwTableTag,
    util::{query_expression, Challenges, Expr},
    witness::{Block, ExecStep, Rw, RwMap},
};
<<<<<<< HEAD
use bus_mapping::util::POSEIDON_CODE_HASH_ZERO;
=======
use bus_mapping::state_db::CodeDB;
>>>>>>> d9e10b8d
use eth_types::{Address, ToLittleEndian, ToWord, U256};
use halo2_proofs::{
    arithmetic::FieldExt,
    circuit::{AssignedCell, Region, Value},
    plonk::{Advice, Assigned, Column, ConstraintSystem, Error, Expression, VirtualCells},
    poly::Rotation,
};
use itertools::Itertools;
use std::{
    collections::BTreeMap,
    hash::{Hash, Hasher},
};

pub(crate) mod common_gadget;
pub(crate) mod constraint_builder;
pub(crate) mod instrumentation;
pub(crate) mod math_gadget;
pub(crate) mod memory_gadget;

pub use gadgets::util::{and, not, or, select, sum};

#[derive(Clone, Debug)]
pub(crate) struct Cell<F> {
    // expression for constraint
    expression: Expression<F>,
    column: Column<Advice>,
    // relative position to selector for synthesis
    rotation: usize,
    cell_column_index: usize,
}

impl<F: FieldExt> Cell<F> {
    pub(crate) fn new(
        meta: &mut VirtualCells<F>,
        column: Column<Advice>,
        rotation: usize,
        cell_column_index: usize,
    ) -> Self {
        Self {
            expression: meta.query_advice(column, Rotation(rotation as i32)),
            column,
            rotation,
            cell_column_index,
        }
    }

    pub(crate) fn assign(
        &self,
        region: &mut CachedRegion<'_, '_, F>,
        offset: usize,
        value: Value<F>,
    ) -> Result<AssignedCell<F, F>, Error> {
        region.assign_advice(
            || {
                format!(
                    "Cell column: {:?} and rotation: {}",
                    self.column, self.rotation
                )
            },
            self.column,
            offset + self.rotation,
            || value,
        )
    }
}

impl<F: FieldExt> Expr<F> for Cell<F> {
    fn expr(&self) -> Expression<F> {
        self.expression.clone()
    }
}

impl<F: FieldExt> Expr<F> for &Cell<F> {
    fn expr(&self) -> Expression<F> {
        self.expression.clone()
    }
}
pub struct CachedRegion<'r, 'b, F: FieldExt> {
    region: &'r mut Region<'b, F>,
    advice: Vec<Vec<F>>,
    challenges: &'r Challenges<Value<F>>,
    advice_columns: Vec<Column<Advice>>,
    width_start: usize,
    height_start: usize,
}

impl<'r, 'b, F: FieldExt> CachedRegion<'r, 'b, F> {
    /// New cached region
    pub(crate) fn new(
        region: &'r mut Region<'b, F>,
        challenges: &'r Challenges<Value<F>>,
        advice_columns: Vec<Column<Advice>>,
        height: usize,
        height_start: usize,
    ) -> Self {
        Self {
            region,
            advice: vec![vec![F::zero(); height]; advice_columns.len()],
            challenges,
            width_start: advice_columns[0].index(),
            height_start,
            advice_columns,
        }
    }

    /// This method replicates the assignment of 1 row at height_start (which
    /// must be already assigned via the CachedRegion) into a range of rows
    /// indicated by offset_begin, offset_end. It can be used as a "quick"
    /// path for assignment for repeated padding rows.
    pub fn replicate_assignment_for_range<A, AR>(
        &mut self,
        annotation: A,
        offset_begin: usize,
        offset_end: usize,
    ) -> Result<(), Error>
    where
        A: Fn() -> AR,
        AR: Into<String>,
    {
        for (v, column) in self
            .advice
            .iter()
            .map(|values| values[0])
            .zip_eq(self.advice_columns.iter())
        {
            if v.is_zero_vartime() {
                continue;
            }
            let annotation: &String = &annotation().into();
            for offset in offset_begin..offset_end {
                self.region
                    .assign_advice(|| annotation, *column, offset, || Value::known(v))?;
            }
        }

        Ok(())
    }

    /// Assign an advice column value (witness).
    pub fn assign_advice<'v, V, VR, A, AR>(
        &'v mut self,
        annotation: A,
        column: Column<Advice>,
        offset: usize,
        to: V,
    ) -> Result<AssignedCell<VR, F>, Error>
    where
        V: Fn() -> Value<VR> + 'v,
        for<'vr> Assigned<F>: From<&'vr VR>,
        A: Fn() -> AR,
        AR: Into<String>,
    {
        // Actually set the value
        let res = self.region.assign_advice(annotation, column, offset, &to);
        // Cache the value
        // Note that the `value_field` in `AssignedCell` might be `Value::unkonwn` if
        // the column has different phase than current one, so we call to `to`
        // again here to cache the value.
        if res.is_ok() {
            to().map(|f| {
                self.advice[column.index() - self.width_start][offset - self.height_start] =
                    Assigned::from(&f).evaluate();
            });
        }
        res
    }

    pub fn get_fixed(&self, _row_index: usize, _column_index: usize, _rotation: Rotation) -> F {
        unimplemented!("fixed column");
    }

    pub fn get_advice(&self, row_index: usize, column_index: usize, rotation: Rotation) -> F {
        self.advice[column_index - self.width_start]
            [(((row_index - self.height_start) as i32) + rotation.0) as usize]
    }

    pub fn challenges(&self) -> &Challenges<Value<F>> {
        self.challenges
    }

    pub fn word_rlc(&self, n: U256) -> Value<F> {
        self.challenges
            .evm_word()
            .map(|r| rlc::value(&n.to_le_bytes(), r))
    }
<<<<<<< HEAD

    pub fn empty_keccak_hash_rlc(&self) -> Value<F> {
        self.word_rlc(U256::from_little_endian(&*EMPTY_HASH_LE))
=======
    pub fn empty_code_hash_rlc(&self) -> Value<F> {
        self.word_rlc(CodeDB::empty_code_hash().to_word())
>>>>>>> d9e10b8d
    }

    pub fn empty_poseidon_hash_rlc(&self) -> Value<F> {
        self.word_rlc(POSEIDON_CODE_HASH_ZERO.to_word())
    }

    /// Constrains a cell to have a constant value.
    ///
    /// Returns an error if the cell is in a column where equality has not been
    /// enabled.
    pub fn constrain_constant<VR>(
        &mut self,
        cell: AssignedCell<F, F>,
        constant: VR,
    ) -> Result<(), Error>
    where
        VR: Into<Assigned<F>>,
    {
        self.region.constrain_constant(cell.cell(), constant.into())
    }
}

#[derive(Debug, Clone)]
pub struct StoredExpression<F> {
    pub(crate) name: String,
    cell: Cell<F>,
    cell_type: CellType,
    expr: Expression<F>,
    expr_id: String,
}

impl<F> Hash for StoredExpression<F> {
    fn hash<H: Hasher>(&self, state: &mut H) {
        self.expr_id.hash(state);
        self.cell_type.hash(state);
    }
}

impl<F: FieldExt> StoredExpression<F> {
    pub fn assign(
        &self,
        region: &mut CachedRegion<'_, '_, F>,
        offset: usize,
    ) -> Result<Value<F>, Error> {
        let value = self.expr.evaluate(
            &|scalar| Value::known(scalar),
            &|_| unimplemented!("selector column"),
            &|fixed_query| {
                Value::known(region.get_fixed(
                    offset,
                    fixed_query.column_index(),
                    fixed_query.rotation(),
                ))
            },
            &|advice_query| {
                Value::known(region.get_advice(
                    offset,
                    advice_query.column_index(),
                    advice_query.rotation(),
                ))
            },
            &|_| unimplemented!("instance column"),
            &|challenge| *region.challenges().indexed()[challenge.index()],
            &|a| -a,
            &|a, b| a + b,
            &|a, b| a * b,
            &|a, scalar| a * Value::known(scalar),
        );
        self.cell.assign(region, offset, value)?;
        Ok(value)
    }
}

#[derive(Clone, Copy, Debug, PartialEq, Eq, PartialOrd, Ord, Hash)]
pub(crate) enum CellType {
    StoragePhase1,
    StoragePhase2,
    StoragePermutation,
    LookupByte,
    Lookup(Table),
}

impl CellType {
    // The phase that given `Expression` becomes evaluateable.
    fn expr_phase<F: FieldExt>(expr: &Expression<F>) -> u8 {
        use Expression::*;
        match expr {
            Challenge(challenge) => challenge.phase() + 1,
            Advice(query) => query.phase(),
            Constant(_) | Selector(_) | Fixed(_) | Instance(_) => 0,
            Negated(a) | Expression::Scaled(a, _) => Self::expr_phase(a),
            Sum(a, b) | Product(a, b) => std::cmp::max(Self::expr_phase(a), Self::expr_phase(b)),
        }
    }

    /// Return the storage phase of phase
    pub(crate) fn storage_for_phase<F: FieldExt>(phase: u8) -> CellType {
        match phase {
            0 => CellType::StoragePhase1,
            1 => CellType::StoragePhase2,
            _ => unreachable!(),
        }
    }

    /// Return the storage cell of the expression
    pub(crate) fn storage_for_expr<F: FieldExt>(expr: &Expression<F>) -> CellType {
        Self::storage_for_phase::<F>(Self::expr_phase::<F>(expr))
    }
}

#[derive(Clone, Debug)]
pub(crate) struct CellColumn<F> {
    pub(crate) index: usize,
    pub(crate) cell_type: CellType,
    pub(crate) height: usize,
    pub(crate) expr: Expression<F>,
}

impl<F: FieldExt> Expr<F> for CellColumn<F> {
    fn expr(&self) -> Expression<F> {
        self.expr.clone()
    }
}

#[derive(Clone, Debug)]
pub(crate) struct CellManager<F> {
    width: usize,
    height: usize,
    cells: Vec<Cell<F>>,
    columns: Vec<CellColumn<F>>,
}

impl<F: FieldExt> CellManager<F> {
    pub(crate) fn new(
        meta: &mut ConstraintSystem<F>,
        height: usize,
        advices: &[Column<Advice>],
        height_offset: usize,
    ) -> Self {
        // Setup the columns and query the cells
        let width = advices.len();
        let mut cells = Vec::with_capacity(height * width);
        let mut columns = Vec::with_capacity(width);
        query_expression(meta, |meta| {
            for c in 0..width {
                for r in 0..height {
                    cells.push(Cell::new(meta, advices[c], height_offset + r, c));
                }
                columns.push(CellColumn {
                    index: c,
                    cell_type: CellType::StoragePhase1,
                    height: 0,
                    expr: cells[c * height].expr(),
                });
            }
        });

        let mut column_idx = 0;

        // Mark columns used for lookups in Phase3
        for &(table, count) in LOOKUP_CONFIG {
            for _ in 0usize..count {
                columns[column_idx].cell_type = CellType::Lookup(table);
                column_idx += 1;
            }
        }

        // Mark columns used for Phase2 constraints
        for _ in 0..N_PHASE2_COLUMNS {
            columns[column_idx].cell_type = CellType::StoragePhase2;
            column_idx += 1;
        }

        // Mark columns used for copy constraints
        for _ in 0..N_COPY_COLUMNS {
            meta.enable_equality(advices[column_idx]);
            columns[column_idx].cell_type = CellType::StoragePermutation;
            column_idx += 1;
        }

        // Mark columns used for byte lookup
        for _ in 0..N_BYTE_LOOKUPS {
            columns[column_idx].cell_type = CellType::LookupByte;
            assert_eq!(advices[column_idx].column_type().phase(), 0);
            column_idx += 1;
        }

        Self {
            width,
            height,
            cells,
            columns,
        }
    }

    pub(crate) fn query_cells(&mut self, cell_type: CellType, count: usize) -> Vec<Cell<F>> {
        let mut cells = Vec::with_capacity(count);
        while cells.len() < count {
            let column_idx = self.next_column(cell_type);
            let column = &mut self.columns[column_idx];
            cells.push(self.cells[column_idx * self.height + column.height].clone());
            column.height += 1;
        }
        cells
    }

    pub(crate) fn query_cell(&mut self, cell_type: CellType) -> Cell<F> {
        self.query_cells(cell_type, 1)[0].clone()
    }

    fn next_column(&self, cell_type: CellType) -> usize {
        let mut best_index: Option<usize> = None;
        let mut best_height = self.height;
        for column in self.columns.iter() {
            if column.cell_type == cell_type && column.height < best_height {
                best_index = Some(column.index);
                best_height = column.height;
            }
        }
        // Replace a CellType::Storage by CellType::StoragePermutation if the later has
        // better height
        if cell_type == CellType::StoragePhase1 {
            for column in self.columns.iter() {
                if column.cell_type == CellType::StoragePermutation && column.height < best_height {
                    best_index = Some(column.index);
                    best_height = column.height;
                }
            }
        }
        match best_index {
            Some(index) => index,
            // If we reach this case, it means that all the columns of cell_type have assignments
            // taking self.height rows, so there's no more space.
            None => panic!("not enough cells for query: {:?}", cell_type),
        }
    }

    pub(crate) fn get_height(&self) -> usize {
        self.columns
            .iter()
            .map(|column| column.height)
            .max()
            .unwrap()
    }

    /// Returns a map of CellType -> (width, height, num_cells)
    pub(crate) fn get_stats(&self) -> BTreeMap<CellType, (usize, usize, usize)> {
        let mut data = BTreeMap::new();
        for column in self.columns.iter() {
            let (mut count, mut height, mut num_cells) =
                data.get(&column.cell_type).unwrap_or(&(0, 0, 0));
            count += 1;
            height = height.max(column.height);
            num_cells += column.height;
            data.insert(column.cell_type, (count, height, num_cells));
        }
        data
    }

    pub(crate) fn columns(&self) -> &[CellColumn<F>] {
        &self.columns
    }
}

#[derive(Clone, Debug)]
pub(crate) struct RandomLinearCombination<F, const N: usize> {
    // random linear combination expression of cells
    expression: Expression<F>,
    // inner cells in little-endian for synthesis
    pub(crate) cells: [Cell<F>; N],
}

impl<F: FieldExt, const N: usize> RandomLinearCombination<F, N> {
    const N_BYTES: usize = N;

    pub(crate) fn new(cells: [Cell<F>; N], randomness: Expression<F>) -> Self {
        Self {
            expression: rlc::expr(&cells.clone().map(|cell| cell.expr()), randomness),
            cells,
        }
    }

    pub(crate) fn assign(
        &self,
        region: &mut CachedRegion<'_, '_, F>,
        offset: usize,
        bytes: Option<[u8; N]>,
    ) -> Result<Vec<AssignedCell<F, F>>, Error> {
        bytes.map_or(Err(Error::Synthesis), |bytes| {
            self.cells
                .iter()
                .zip(bytes.iter())
                .map(|(cell, byte)| {
                    cell.assign(region, offset, Value::known(F::from(*byte as u64)))
                })
                .collect()
        })
    }
}

impl<F: FieldExt, const N: usize> Expr<F> for RandomLinearCombination<F, N> {
    fn expr(&self) -> Expression<F> {
        self.expression.clone()
    }
}

pub(crate) type Word<F> = RandomLinearCombination<F, 32>;
pub(crate) type MemoryAddress<F> = RandomLinearCombination<F, N_BYTES_MEMORY_ADDRESS>;

/// Decodes a field element from its byte representation
pub(crate) mod from_bytes {
    use crate::{evm_circuit::param::MAX_N_BYTES_INTEGER, util::Expr};
    use halo2_proofs::{arithmetic::FieldExt, plonk::Expression};

    pub(crate) fn expr<F: FieldExt, E: Expr<F>>(bytes: &[E]) -> Expression<F> {
        debug_assert!(
            bytes.len() <= MAX_N_BYTES_INTEGER,
            "Too many bytes to compose an integer in field"
        );
        let mut value = 0.expr();
        let mut multiplier = F::one();
        for byte in bytes.iter() {
            value = value + byte.expr() * multiplier;
            multiplier *= F::from(256);
        }
        value
    }

    pub(crate) fn value<F: FieldExt>(bytes: &[u8]) -> F {
        debug_assert!(
            bytes.len() <= MAX_N_BYTES_INTEGER,
            "Too many bytes to compose an integer in field"
        );
        let mut value = F::zero();
        let mut multiplier = F::one();
        for byte in bytes.iter() {
            value += F::from(*byte as u64) * multiplier;
            multiplier *= F::from(256);
        }
        value
    }
}

/// Returns the random linear combination of the inputs.
/// Encoding is done as follows: v_0 * R^0 + v_1 * R^1 + ...
pub(crate) mod rlc {
    use std::ops::{Add, Mul};

    use crate::util::Expr;
    use halo2_proofs::{arithmetic::FieldExt, plonk::Expression};

    pub(crate) fn expr<F: FieldExt, E: Expr<F>>(expressions: &[E], randomness: E) -> Expression<F> {
        if !expressions.is_empty() {
            generic(expressions.iter().map(|e| e.expr()), randomness.expr())
        } else {
            0.expr()
        }
    }

    pub(crate) fn value<'a, F: FieldExt, I>(values: I, randomness: F) -> F
    where
        I: IntoIterator<Item = &'a u8>,
        <I as IntoIterator>::IntoIter: DoubleEndedIterator,
    {
        let values = values
            .into_iter()
            .map(|v| F::from(*v as u64))
            .collect::<Vec<F>>();
        if !values.is_empty() {
            generic(values, randomness)
        } else {
            F::zero()
        }
    }

    fn generic<V, I>(values: I, randomness: V) -> V
    where
        I: IntoIterator<Item = V>,
        <I as IntoIterator>::IntoIter: DoubleEndedIterator,
        V: Clone + Add<Output = V> + Mul<Output = V>,
    {
        let mut values = values.into_iter().rev();
        let init = values.next().expect("values should not be empty");

        values.fold(init, |acc, value| acc * randomness.clone() + value)
    }
}

/// Returns 2**by as FieldExt
pub(crate) fn pow_of_two<F: FieldExt>(by: usize) -> F {
    F::from(2).pow(&[by as u64, 0, 0, 0])
}

/// Returns 2**by as Expression
pub(crate) fn pow_of_two_expr<F: FieldExt>(by: usize) -> Expression<F> {
    Expression::Constant(pow_of_two(by))
}

/// Returns tuple consists of low and high part of U256
pub(crate) fn split_u256(value: &U256) -> (U256, U256) {
    (
        U256([value.0[0], value.0[1], 0, 0]),
        U256([value.0[2], value.0[3], 0, 0]),
    )
}

/// Split a U256 value into 4 64-bit limbs stored in U256 values.
pub(crate) fn split_u256_limb64(value: &U256) -> [U256; 4] {
    [
        U256([value.0[0], 0, 0, 0]),
        U256([value.0[1], 0, 0, 0]),
        U256([value.0[2], 0, 0, 0]),
        U256([value.0[3], 0, 0, 0]),
    ]
}

/// Transposes an `Value` of a [`Result`] into a [`Result`] of an `Value`.
pub(crate) fn transpose_val_ret<F, E>(value: Value<Result<F, E>>) -> Result<Value<F>, E> {
    let mut ret = Ok(Value::unknown());
    value.map(|value| {
        ret = value.map(Value::known);
    });
    ret
}

pub(crate) fn is_precompiled(address: &Address) -> bool {
    address.0[0..19] == [0u8; 19] && (1..=9).contains(&address.0[19])
}

/// Helper struct to read rw operations from a step sequentially.
pub(crate) struct StepRws<'a> {
    rws: &'a RwMap,
    rw_indices: &'a Vec<(RwTableTag, usize)>,
    offset: usize,
}

impl<'a> StepRws<'a> {
    /// Create a new StateRws by taking the reference to a block and the step.
    pub(crate) fn new<F>(block: &'a Block<F>, step: &'a ExecStep) -> Self {
        Self {
            rws: &block.rws,
            rw_indices: &step.rw_indices,
            offset: 0,
        }
    }
    /// Increment the step rw operation offset by `offset`.
    pub(crate) fn offset_add(&mut self, offset: usize) {
        self.offset = offset
    }
    /// Return the next rw operation from the step.
    pub(crate) fn next(&mut self) -> Rw {
        let rw = self.rws[self.rw_indices[self.offset]];
        self.offset += 1;
        rw
    }
}<|MERGE_RESOLUTION|>--- conflicted
+++ resolved
@@ -9,11 +9,8 @@
     util::{query_expression, Challenges, Expr},
     witness::{Block, ExecStep, Rw, RwMap},
 };
-<<<<<<< HEAD
-use bus_mapping::util::POSEIDON_CODE_HASH_ZERO;
-=======
+use bus_mapping::util::{KECCAK_CODE_HASH_ZERO, OSEIDON_CODE_HASH_ZERO};
 use bus_mapping::state_db::CodeDB;
->>>>>>> d9e10b8d
 use eth_types::{Address, ToLittleEndian, ToWord, U256};
 use halo2_proofs::{
     arithmetic::FieldExt,
@@ -199,14 +196,12 @@
             .evm_word()
             .map(|r| rlc::value(&n.to_le_bytes(), r))
     }
-<<<<<<< HEAD
-
-    pub fn empty_keccak_hash_rlc(&self) -> Value<F> {
-        self.word_rlc(U256::from_little_endian(&*EMPTY_HASH_LE))
-=======
     pub fn empty_code_hash_rlc(&self) -> Value<F> {
         self.word_rlc(CodeDB::empty_code_hash().to_word())
->>>>>>> d9e10b8d
+    }
+
+    pub fn empty_keccak_hash_rlc(&self) -> Value<F> {
+	self.word_rlc(KECCAK_CODE_HASH_ZERO.to_word())
     }
 
     pub fn empty_poseidon_hash_rlc(&self) -> Value<F> {
