//! Public Input Circuit implementation

#[cfg(any(feature = "test", test, feature = "test-circuits"))]
/// Defines PiTestCircuit
pub mod dev;
mod param;
#[cfg(any(feature = "test", test, feature = "test-circuits"))]
mod test;

use std::{cell::RefCell, collections::BTreeMap, iter, marker::PhantomData, str::FromStr};

use crate::{evm_circuit::util::constraint_builder::ConstrainBuilderCommon, table::KeccakTable};
use bus_mapping::circuit_input_builder::get_dummy_tx_hash;
use eth_types::{Address, Field, Hash, ToBigEndian, ToWord, Word, H256};
use ethers_core::utils::keccak256;
use halo2_proofs::plonk::{Assigned, Expression, Fixed, Instance};

use crate::{
    table::{BlockTable, LookupTable, TxTable},
    util::{Challenges, SubCircuit, SubCircuitConfig},
};
#[cfg(feature = "onephase")]
use halo2_proofs::plonk::FirstPhase as SecondPhase;
#[cfg(not(feature = "onephase"))]
use halo2_proofs::plonk::SecondPhase;

use crate::{
    evm_circuit::{util::constraint_builder::BaseConstraintBuilder, EvmCircuitExports},
    pi_circuit::param::{
        BASE_FEE_OFFSET, BLOCK_HEADER_BYTES_NUM, BLOCK_LEN, BLOCK_NUM_OFFSET, BYTE_POW_BASE,
        CHAIN_ID_OFFSET, GAS_LIMIT_OFFSET, KECCAK_DIGEST_SIZE, RPI_CELL_IDX,
        RPI_LENGTH_ACC_CELL_IDX, RPI_RLC_ACC_CELL_IDX, TIMESTAMP_OFFSET,
    },
    state_circuit::StateCircuitExports,
    tx_circuit::{CHAIN_ID_OFFSET as CHAIN_ID_OFFSET_IN_TX, TX_HASH_OFFSET, TX_LEN},
    //util::word,
    witness::{self, Block, BlockContext, BlockContexts, Transaction},
};
use bus_mapping::util::read_env_var;
use gadgets::util::{and, not, select, Expr};
use halo2_proofs::{
    circuit::{AssignedCell, Layouter, Region, Value},
    plonk::{Advice, Column, ConstraintSystem, Error, Selector},
    poly::Rotation,
};

use crate::{
    evm_circuit::param::{N_BYTES_ACCOUNT_ADDRESS, N_BYTES_U64, N_BYTES_WORD},
    pi_circuit::param::{COINBASE_OFFSET, DIFFICULTY_OFFSET, NUM_ALL_TXS_OFFSET},
    table::{
        BlockContextFieldTag,
        BlockContextFieldTag::{
            BaseFee, ChainId, Coinbase, CumNumTxs, Difficulty, GasLimit, NumAllTxs, NumTxs, Number,
            Timestamp,
        },
    },
    util::rlc_be_bytes,
};
#[cfg(any(feature = "test", test, feature = "test-circuits"))]
use halo2_proofs::{circuit::SimpleFloorPlanner, plonk::Circuit};
use itertools::Itertools;

fn get_coinbase_constant() -> Address {
    let default_coinbase = if cfg!(feature = "scroll") {
        Address::from_str("0x5300000000000000000000000000000000000005").unwrap()
    } else {
        Address::zero()
    };
    read_env_var("COINBASE", default_coinbase)
}

fn get_difficulty_constant() -> Word {
    read_env_var("DIFFICULTY", Word::zero())
}

/// PublicData contains all the values that the PiCircuit receives as input
#[derive(Debug, Clone)]
pub struct PublicData {
    /// chain id
    pub chain_id: u64,
    /// Start L1 QueueIndex
    pub start_l1_queue_index: u64,
    /// Block Transactions
    pub transactions: Vec<Transaction>,
    /// Block contexts
    pub block_ctxs: BlockContexts,
    /// Previous State Root
    pub prev_state_root: Hash,
    /// Next State Root
    pub next_state_root: Hash,
    /// Withdraw Trie Root
    pub withdraw_trie_root: Hash,
    /// Max number of supported transactions
    pub max_txs: usize,
    /// Max number of supported calldata bytes
    pub max_calldata: usize,
    /// Max number of supported inner blocks in a chunk
    pub max_inner_blocks: usize,
}

impl PublicData {
    // Return num of all txs in each block (taking skipped l1 msgs into account)
    fn get_num_all_txs(&self) -> BTreeMap<u64, u64> {
        let mut num_all_txs_in_blocks = BTreeMap::new();
        // short for total number of l1 msgs popped before
        let mut total_l1_popped = self.start_l1_queue_index;
        log::debug!("[public_data] start_l1_queue_index: {}", total_l1_popped);
        for &block_num in self.block_ctxs.ctxs.keys() {
            let num_l2_txs = self
                .transactions
                .iter()
                .filter(|tx| !tx.tx_type.is_l1_msg() && tx.block_number == block_num)
                .count() as u64;
            let num_l1_msgs = self
                .transactions
                .iter()
                .filter(|tx| tx.tx_type.is_l1_msg() && tx.block_number == block_num)
                // tx.nonce alias for queue_index for l1 msg tx
                .map(|tx| tx.nonce)
                .max()
                .map_or(0, |max_queue_index| max_queue_index - total_l1_popped + 1);

            let num_txs = num_l2_txs + num_l1_msgs;
            num_all_txs_in_blocks.insert(block_num, num_txs);

            log::debug!(
                "[public_data][block {}] total_l1_popped_before: {}, num_l1_msgs: {}, num_l2_txs: {}, num_txs: {}",
                block_num,
                total_l1_popped,
                num_l1_msgs,
                num_l2_txs,
                num_txs
            );
            total_l1_popped += num_l1_msgs;
        }

        num_all_txs_in_blocks
    }

    /// Compute the bytes for dataHash from the verifier's perspective.
    fn data_bytes(&self) -> Vec<u8> {
        log::debug!(
            "pi circuit data_bytes, inner block num {}",
            self.block_ctxs.ctxs.len()
        );
        let num_all_txs_in_blocks = self.get_num_all_txs();
        let result = iter::empty()
            .chain(self.block_ctxs.ctxs.iter().flat_map(|(block_num, block)| {
                // sanity check on coinbase & difficulty
                if !self.block_ctxs.relax_mode {
                    let coinbase = get_coinbase_constant();
                    assert_eq!(
                        coinbase, block.coinbase,
                        "[block {}] COINBASE const: {}, block.coinbase: {}",
                        block_num, coinbase, block.coinbase
                    );
                    let difficulty = get_difficulty_constant();
                    assert_eq!(
                        difficulty, block.difficulty,
                        "[block {}] DIFFICULTY const: {}, block.difficulty: {}",
                        block_num, difficulty, block.difficulty
                    );
                }

                let num_all_txs = num_all_txs_in_blocks
                    .get(block_num)
                    .cloned()
                    .unwrap_or_else(|| panic!("get num_all_txs in block {block_num}"))
                    as u16;
                iter::empty()
                    // Block Values
                    .chain(block.number.as_u64().to_be_bytes())
                    .chain(block.timestamp.as_u64().to_be_bytes())
                    .chain(block.base_fee.to_be_bytes())
                    .chain(block.gas_limit.to_be_bytes())
                    .chain(num_all_txs.to_be_bytes())
            }))
            // Tx Hashes
            .chain(
                self.transactions
                    .iter()
                    .flat_map(|tx| tx.hash.to_fixed_bytes()),
            )
            .collect::<Vec<u8>>();

        assert_eq!(
            result.len(),
            BLOCK_HEADER_BYTES_NUM * self.block_ctxs.ctxs.len()
                + KECCAK_DIGEST_SIZE * self.transactions.len()
        );
        result
    }

    fn get_data_hash(&self) -> H256 {
        H256(keccak256(self.data_bytes()))
    }

    fn pi_bytes(&self, data_hash: H256) -> Vec<u8> {
        iter::empty()
            .chain(self.chain_id.to_be_bytes())
            // state roots
            .chain(self.prev_state_root.to_fixed_bytes())
            .chain(self.next_state_root.to_fixed_bytes())
            .chain(self.withdraw_trie_root.to_fixed_bytes())
            // data hash
            .chain(data_hash.to_fixed_bytes())
            .collect::<Vec<u8>>()
    }

    fn get_pi(&self) -> H256 {
        let data_hash = H256(keccak256(self.data_bytes()));
        log::debug!(
            "[pi] chunk data hash: {}",
            hex::encode(data_hash.to_fixed_bytes())
        );

        let pi_bytes = self.pi_bytes(data_hash);
        let pi_hash = keccak256(pi_bytes);

        H256(pi_hash)
    }

    fn difficulty(&self) -> Word {
        self.block_ctxs
            .ctxs
            .first_key_value()
            .map(|(_, blk)| blk.difficulty)
            .unwrap_or_else(get_difficulty_constant)
    }

    fn coinbase(&self) -> Address {
        self.block_ctxs
            .ctxs
            .first_key_value()
            .map(|(_, blk)| blk.coinbase)
            .unwrap_or_else(get_coinbase_constant)
    }

    fn chain_id(&self) -> u64 {
        self.chain_id
    }

    fn q_block_context_start_offset(&self) -> usize {
        // we start assigning block context values at offset == 1.
        1
    }

    fn q_block_context_end_offset(&self) -> usize {
        self.q_block_context_start_offset() + self.max_inner_blocks * BLOCK_HEADER_BYTES_NUM
    }

    fn q_tx_hashes_start_offset(&self) -> usize {
        self.q_block_context_end_offset()
    }

    fn q_tx_hashes_end_offset(&self) -> usize {
        self.q_tx_hashes_start_offset() + KECCAK_DIGEST_SIZE * self.max_txs
    }

    fn data_bytes_start_offset(&self) -> usize {
        // we start assigning data bytes at offset == 0.
        0
    }

    fn data_bytes_end_offset(&self) -> usize {
        self.data_bytes_start_offset()
            + self.max_inner_blocks * BLOCK_HEADER_BYTES_NUM
            + self.max_txs * KECCAK_DIGEST_SIZE
    }

    fn pi_bytes_start_offset(&self) -> usize {
        self.data_bytes_end_offset()
            + 1 // a row is reserved for the keccak256(rlc(data_bytes)) == data_hash lookup.
            + 1 // new row.
    }

    fn pi_bytes_end_offset(&self) -> usize {
        self.pi_bytes_start_offset() + N_BYTES_U64 + N_BYTES_WORD * 4
    }

    fn pi_hash_start_offset(&self) -> usize {
        self.pi_bytes_end_offset()
            + 1 // a row is reserved for the keccak256(rlc(pi_bytes)) == pi_hash lookup.
            + 1 // new row.
    }

    fn pi_hash_end_offset(&self) -> usize {
        self.pi_hash_start_offset() + KECCAK_DIGEST_SIZE
    }

    fn constants_start_offset(&self) -> usize {
        // there is no keccak lookup after the region where pi_hash is assigned. Hence we start
        // assigning constants (coinbase and difficulty) from where we ended the previous
        // assignment.
        self.pi_hash_end_offset() + 1 // new row.
    }

    fn constants_end_offset(&self) -> usize {
        self.constants_start_offset() + N_BYTES_ACCOUNT_ADDRESS + N_BYTES_WORD
    }
}

impl BlockContext {
    fn padding(chain_id: u64, difficulty: Word, coinbase: Address) -> Self {
        Self {
            chain_id,
            coinbase,
            difficulty,
            gas_limit: 0,
            number: Default::default(),
            timestamp: Default::default(),
            base_fee: Default::default(),
            history_hashes: vec![],
            eth_block: Default::default(),
        }
    }
}

impl Default for BlockContext {
    fn default() -> Self {
        Self::padding(0, get_difficulty_constant(), get_coinbase_constant())
    }
}

enum RpiFieldType {
    /// Default mode where no special behaviour is observed.
    DefaultType,
    /// Whether the assigned field represents a block context field.
    BlockCtx,
    /// Whether the assigned field represents the Keccak hi-lo decomposition.
    KeccakHiLo,
    /// Whether the assigned field represents the block's coinbase/difficulty constants.
    Constant,
}

/// Config for PiCircuit
#[derive(Clone, Debug)]
pub struct PiCircuitConfig<F: Field> {
    /// dedicated column to store the difficulty, coinbase constants
    constant: Column<Fixed>,

    raw_public_inputs: Column<Advice>, // block, history_hashes, states, tx hashes
    rpi_field_bytes: Column<Advice>,   // rpi in bytes
    rpi_field_bytes_acc: Column<Advice>,
    rpi_rlc_acc: Column<Advice>, // RLC(rpi) as the input to Keccak table
    // the input word type to Keccak table, TODO: enable rpi_rlc_acc_word in stage2
    // rpi_rlc_acc_word: word::Word<Column<Advice>>,
    rpi_length_acc: Column<Advice>,

    // columns for padding in block context and tx hashes
    is_rpi_padding: Column<Advice>,
    real_rpi: Column<Advice>,
    q_tx_hashes: Column<Fixed>,
    q_block_context: Column<Fixed>,

    // columns for assertion about cum_num_txs in block table
    cum_num_txs: Column<Advice>,
    is_block_num_txs: Column<Fixed>,
    q_block_tag: Column<Fixed>,

    q_field_step: Selector,
    is_field_rlc: Column<Fixed>,

    q_not_end: Selector,
    // whether we should use keccak_input_rand to get RLC(bytes)
    is_rlc_keccak: Column<Fixed>,
    q_keccak: Selector,

    // 32 big-endian bytes of pi_hash
    pi: Column<Instance>,

    // External tables
    block_table: BlockTable,
    tx_table: TxTable,
    keccak_table: KeccakTable,

    _marker: PhantomData<F>,
}

/// Circuit configuration arguments
pub struct PiCircuitConfigArgs<F: Field> {
    /// TxTable
    pub tx_table: TxTable,
    /// BlockTable
    pub block_table: BlockTable,
    /// Keccak Table
    pub keccak_table: KeccakTable,
    /// Challenges
    pub challenges: Challenges<Expression<F>>,
}

impl<F: Field> SubCircuitConfig<F> for PiCircuitConfig<F> {
    type ConfigArgs = PiCircuitConfigArgs<F>;

    /// Return a new PiCircuitConfig
    fn new(
        meta: &mut ConstraintSystem<F>,
        Self::ConfigArgs {
            block_table,
            tx_table,
            keccak_table,
            challenges,
        }: Self::ConfigArgs,
    ) -> Self {
        let constant = meta.fixed_column();

        // the layout of pi circuit on rpi
        // |        rpi         |  rpi_bytes_acc  | rpi_bytes |    rpi_rlc_acc   | rpi_length_acc |
        // |  block[0].number   |      b0         |    b0     |        b0        |       1        |
        // |  block[0].number   |    b0*256+b1    |    b1     |    b0*kec+b1     |       2        |
        // |       ...          |      ...        |   ...     |       ....       |      ...       |
        // |  block[0].number   | b0*256^7+..+b7  |    b7     |  b0*kec^7+..+b7  |       8        |
        // | block[0].gas_limit |      b8         |    b8     |  b0*kec^8+..+b8  |       9        |
        // |       ...          |      ...        |   ...     |      ....        |      ...       |
        // | block[0].gas_limit | b8*256^7+..+b15 |   b15     | b0*kec^15+..+b15 |      16        |
        // |       ...          |      ...        |   ...     |      ....        |      ...       |

        // hold the raw public input's value (e.g. gas_limit in block_context)
        let rpi = meta.advice_column_in(SecondPhase);
        // hold the raw public input's bytes
        let rpi_bytes = meta.advice_column();
        // hold the accumulated value of rpi_bytes (e.g. gas_limit in block_context)
        let rpi_bytes_acc = meta.advice_column_in(SecondPhase);
        // hold the accumulated value of rlc(rpi_bytes, keccak_input)
        let rpi_rlc_acc = meta.advice_column_in(SecondPhase);
        //let rpi_rlc_acc_word = word::Word::new([meta.advice_column(), meta.advice_column()]);

        // hold the accumulated length of rpi_bytes for looking into keccak table
        let rpi_length_acc = meta.advice_column();

        // boolean column for indicating if the rpi_bytes is padding
        let is_rpi_padding = meta.advice_column();
        let real_rpi = meta.advice_column_in(SecondPhase);

        let pi = meta.instance_column();

        // Annotate table columns
        tx_table.annotate_columns(meta);
        block_table.annotate_columns(meta);

        let q_field_step = meta.complex_selector();
        let is_field_rlc = meta.fixed_column();

        let q_block_context = meta.fixed_column();
        let q_tx_hashes = meta.fixed_column();

        let q_not_end = meta.complex_selector();
        // We are accumulating bytes for three different purposes
        // 1. input_rlc for hashing data bytes using keccak_input_rand
        // 2. input_rlc for hashing pi bytes using keccak_input_rand
        // 3. get pi_hash using evm_word_rand
        let is_rlc_keccak = meta.fixed_column();
        let q_keccak = meta.complex_selector();

        let q_block_tag = meta.fixed_column();
        let cum_num_txs = meta.advice_column();
        let is_block_num_txs = meta.fixed_column();

        meta.enable_constant(constant);
        meta.enable_equality(rpi_bytes);
        meta.enable_equality(rpi_bytes_acc);
        meta.enable_equality(rpi);
        meta.enable_equality(rpi_length_acc);
        meta.enable_equality(rpi_rlc_acc);
        meta.enable_equality(real_rpi);
        meta.enable_equality(block_table.value); // copy block to rpi
        meta.enable_equality(block_table.index);
        meta.enable_equality(tx_table.value); // copy tx hashes to rpi
        meta.enable_equality(cum_num_txs);
        meta.enable_equality(pi);

        // 1. constrain rpi_bytes, rpi_bytes_acc, and rpi for each field
        meta.create_gate(
            "rpi_bytes_acc[i+1] = rpi_bytes_acc[i] * t + rpi_bytes[i+1]",
            |meta| {
                let q_field_step = meta.query_selector(q_field_step);
                let bytes_acc_next = meta.query_advice(rpi_bytes_acc, Rotation::next());
                let bytes_acc = meta.query_advice(rpi_bytes_acc, Rotation::cur());
                let bytes_next = meta.query_advice(rpi_bytes, Rotation::next());
                let is_field_rlc = meta.query_fixed(is_field_rlc, Rotation::next());
                let evm_rand = challenges.evm_word();
                let t = select::expr(is_field_rlc, evm_rand, BYTE_POW_BASE.expr());

                vec![q_field_step * (bytes_acc_next - (bytes_acc * t + bytes_next))]
            },
        );

        // 2. constrain rpi_rlc and rpi_length_acc
        meta.create_gate(
            "rpi_rlc_acc[i+1] = keccak_rand * rpi_rlc_acc[i] + rpi_bytes[i+1]",
            |meta| {
                // if row_next.is_rpi_padding is not true, then
                //   q_not_end * (row_next.rpi_rlc_acc - row.rpi_rlc_acc * keccak_rand -
                // row_next.rpi_bytes) == 0 else,
                //   q_not_end * (row_next.rpi_rlc_acc - row.rpi_rlc_acc) == 0
                let mut cb = BaseConstraintBuilder::default();
                let is_rpi_padding = meta.query_advice(is_rpi_padding, Rotation::next());
                let rpi_rlc_acc_cur = meta.query_advice(rpi_rlc_acc, Rotation::cur());
                let rpi_bytes_next = meta.query_advice(rpi_bytes, Rotation::next());
                let keccak_rand = challenges.keccak_input();
                let evm_rand = challenges.evm_word();
                let is_rlc_keccak = meta.query_fixed(is_rlc_keccak, Rotation::next());
                let r = select::expr(is_rlc_keccak, keccak_rand, evm_rand);

                cb.require_equal(
                    "rpi_rlc_acc' = is_rpi_padding ? rpi_rlc_acc : rpi_rlc_acc * r + rpi_bytes'",
                    meta.query_advice(rpi_rlc_acc, Rotation::next()),
                    select::expr(
                        is_rpi_padding.expr(),
                        rpi_rlc_acc_cur.expr(),
                        rpi_rlc_acc_cur * r + rpi_bytes_next,
                    ),
                );

                cb.require_equal(
                    "rpi_length_acc' = rpi_length_acc + (is_rpi_padding ? 0 : 1)",
                    meta.query_advice(rpi_length_acc, Rotation::next()),
                    meta.query_advice(rpi_length_acc, Rotation::cur())
                        + select::expr(is_rpi_padding, 0.expr(), 1.expr()),
                );

                cb.gate(meta.query_selector(q_not_end))
            },
        );

        meta.create_gate("padding block context", |meta| {
            let mut cb = BaseConstraintBuilder::default();

            cb.require_boolean(
                "is_rpi_padding is boolean",
                meta.query_advice(is_rpi_padding, Rotation::cur()),
            );

            // if is_rpi_padding == true, then is_rpi_padding' is true too.
            cb.condition(
                and::expr([
                    meta.query_fixed(q_block_context, Rotation::next()),
                    meta.query_advice(is_rpi_padding, Rotation::cur()),
                ]),
                |cb| {
                    cb.require_equal(
                        "is_rpi_padding' == true if is_rpi_padding is true",
                        meta.query_advice(is_rpi_padding, Rotation::next()),
                        true.expr(),
                    )
                },
            );

            // real_rpi = not(is_rpi_padding) * rpi
            // real_rpi is the column which has valid block context fields that copied to block
            // table
            cb.require_equal(
                "real_rpi == not(is_rpi_padding) * rpi",
                meta.query_advice(real_rpi, Rotation::cur()),
                not::expr(meta.query_advice(is_rpi_padding, Rotation::cur()))
                    * meta.query_advice(rpi, Rotation::cur()),
            );

            // is_rpi_padding cannot go from
            cb.gate(meta.query_fixed(q_block_context, Rotation::cur()))
        });

        meta.create_gate("padding tx hashes", |meta| {
            let mut cb = BaseConstraintBuilder::default();

            cb.require_boolean(
                "is_rpi_padding is boolean",
                meta.query_advice(is_rpi_padding, Rotation::cur()),
            );

            // if is_rpi_padding == true, then is_rpi_padding' is true too.
            cb.condition(
                and::expr([
                    meta.query_fixed(q_tx_hashes, Rotation::next()),
                    meta.query_advice(is_rpi_padding, Rotation::cur()),
                ]),
                |cb| {
                    cb.require_equal(
                        "is_rpi_padding' == true if is_rpi_padding is true",
                        meta.query_advice(is_rpi_padding, Rotation::next()),
                        true.expr(),
                    )
                },
            );

            // if_rpi_padding == true, then rpi == dummy_tx_hash
            cb.condition(meta.query_advice(is_rpi_padding, Rotation::cur()), |cb| {
                cb.require_equal(
                    "rpi == dummy_tx_hash",
                    meta.query_advice(rpi, Rotation::cur()),
                    iter::once(1.expr())
                        .chain(challenges.evm_word_powers_of_randomness::<31>().into_iter())
                        .rev()
                        .zip(
                            get_dummy_tx_hash()
                                .to_fixed_bytes()
                                .into_iter()
                                .map(|byte| byte.expr()),
                        )
                        .fold(0.expr(), |acc, (rand_pow, byte)| acc + rand_pow * byte),
                );
            });

            cb.gate(meta.query_fixed(q_tx_hashes, Rotation::cur()))
        });

        // We reuse the layout for rpi to compute the keccak output.
        // The 32 bytes of keccak output are combined into (hi, lo)
        //  where r = challenges.evm_word().
        // And the layout will be like this.
        // | rpi | rpi_bytes | rpi_bytes_acc | rpi_rlc_acc |
        // | hi  |    b31    |      b31      |     b31     |
        // | hi  |    b30    | b31*2^8 + b30 | b31*r + b30 |
        // | hi  |    ...    |      ...      |     ...     |
        // | hi  |    b16    | b31*2^120+... | b31*r^15+...|
        // | lo  |    b15    |      b15      | b31*r^16+...|
        // | lo  |    b14    | b15*2^8 + b14 | b31*r^17+...|
        // | lo  |    ...    |      ...      |     ...     |
        // | lo  |     b0    | b15*2^120+... | b31*r^31+...|

        // We use copy constraints to
        // 1. copy the RLC(data_bytes, keccak_rand) in the `rpi_rlc_acc` column
        //     to the `rpi` column on the row that q_keccak = 1 for data bytes.
        // 2. copy the len(data_bytes) in the `rpi_length_acc` column to the
        //     `rpi_length_acc` column on the row that q_keccak = 1 for data bytes.
        // 3. copy the RLC(data_hash_bytes, word_rand) in the `rpi_rlc_acc` column
        //     to the `rpi_rlc_acc` column on the row that q_keccak = 1 for data hash.

        // The layout for entire pi circuit looks like
        // data bytes:      |   rpi   | rpi_bytes | rpi_bytes_acc | rpi_rlc_acc | rpi_length_acc |
        //                  |   ..    |     ..    |      ...      |   dbs_rlc   |    input_len   |
        // q_keccak = 1     | dbs_rlc |     ..    |      ...      |   dh_rlc    |    input_len   |
        //  chain_id        | chain_id|     ..    |      ...      |     ...     |      ...       |
        // prev_state_root  |   ..    |     ..    |      ...      |     ...     |      ...       |
        // after_state_root |   ..    |     ..    |      ...      |     ...     |      ...       |
        // withdraw_root    |   ..    |     ..    |      ...      |     ...     |      ...       |
        // data hash        |  dh_rlc |     ..    |      ...      |  pi_bs_rlc  |      136       |
        // q_keccak = 1     |pi_bs_rlc|     ..    |      ...      | pi_hash_rlc |      136       |
        //   pi hash        |   hi    |     ..    |      ...      |     ...     |       16       |
        //                  |   lo    |     ..    |      ...      | pi_hash_rlc |       32       |
        // TODO: enable this lookup in stage2
        // meta.lookup_any("keccak(rpi)", |meta| {
        //     let q_keccak = meta.query_selector(q_keccak);

        //     let rpi_rlc = meta.query_advice(rpi, Rotation::cur());
        //     let rpi_length = meta.query_advice(rpi_length_acc, Rotation::cur());
        //     let output = meta.query_advice(rpi_rlc_acc, Rotation::cur());
        //     //let output_word = rpi_rlc_acc_word.query_advice(meta, Rotation::cur());

        //     let input_exprs = vec![
        //         1.expr(), // q_enable = true
        //         1.expr(), // is_final = true
        //         rpi_rlc,
        //         rpi_length,
        //         output,
        //         //output_word.lo(),
        //         //soutput_word.hi(),
        //     ];
        //     let keccak_table_exprs = keccak_table.table_exprs(meta);
        //     assert_eq!(input_exprs.len(), keccak_table_exprs.len());

        //     input_exprs
        //         .into_iter()
        //         .zip(keccak_table_exprs.into_iter())
        //         .map(|(input, table)| (q_keccak.expr() * input, table))
        //         .collect()
        // });

        // 3. constrain block_table
        meta.create_gate(
            "cum_num_txs::next == cum_num_txs::cur + (block_table.tag == NumTxs) ? block_table.value : 0",
            |meta| {
                let mut cb = BaseConstraintBuilder::default();
                let num_txs = meta.query_advice(block_table.value, Rotation::cur());

                let num_txs = select::expr(
                    meta.query_fixed(is_block_num_txs, Rotation::cur()),
                    num_txs,
                    0.expr(),
                );
                cb.require_equal(
                    "cum_num_txs",
                    meta.query_advice(cum_num_txs, Rotation::next()),
                    meta.query_advice(cum_num_txs, Rotation::cur()) + num_txs,
                );

                cb.condition(meta.query_fixed(is_block_num_txs, Rotation::cur()), |cb| {
                    cb.require_equal(
                        "block_table.value' == cum_num_txs' if block_table.tag == Nums",
                        meta.query_advice(block_table.value, Rotation::next()),
                        meta.query_advice(cum_num_txs, Rotation::next()),
                    );
                });

                // NOTE: cum_num_txs is already enforced to start with 0 using copy constraint.

                cb.gate(meta.query_fixed(q_block_tag, Rotation::cur()))
            }
        );

        Self {
            block_table,
            tx_table,
            keccak_table,
            constant,
            raw_public_inputs: rpi,
            rpi_field_bytes: rpi_bytes,
            rpi_field_bytes_acc: rpi_bytes_acc,
            rpi_rlc_acc,
            //rpi_rlc_acc_word,
            rpi_length_acc,
            is_rpi_padding,
            real_rpi,
            q_tx_hashes,
            q_field_step,
            is_field_rlc,
            q_not_end,
            is_rlc_keccak,
            q_keccak,
            cum_num_txs,
            q_block_tag,
            is_block_num_txs,
            pi,
            _marker: PhantomData,
            q_block_context,
        }
    }
}

// (hi cell, lo cell)
type PiHashExport<F> = Vec<AssignedCell<F, F>>;

#[derive(Debug, Clone)]
struct Connections<F: Field> {
    //start_state_root: word::Word<AssignedCell<F, F>>,
    start_state_root: AssignedCell<F, F>,
    //end_state_root: word::Word<AssignedCell<F, F>>,
    end_state_root: AssignedCell<F, F>,
    withdraw_root: AssignedCell<F, F>,
}

impl<F: Field> PiCircuitConfig<F> {
    /// Assign witness data to the PI circuit's layout.
    ///
    /// The layout of the PI circuit is as follows:
    ///
    /// |----------|------------------------|--------------------------|
    /// |          | rpi initialise         |                          |
    /// |          | block\[0\].number      |                          |
    /// |          | block\[0\].timestamp   |                          |
    /// |          | block\[0\].base_fee    |                          |
    /// |          | block\[0\].gas_limit   |                          |
    /// |          | block\[0\].num_all_txs |                          |
    /// |          | block\[1\].number      | <- q_block_context == 1  |
    /// | *PART 1* | ...                    |                          |
    /// |          | block\[n\].num_all_txs |                          |
    /// | ASSIGN   | PADDING                |                          |
    /// | DATA     | ...                    |                          |
    /// | BYTES    | PADDING                |                          |
    /// |          |------------------------|--------------------------|
    /// |          | tx_hash\[0\]           |                          |
    /// |          | tx_hash\[1\]           |                          |
    /// |          | ...                    |                          |
    /// |          | tx_hash\[n\]           | <- q_tx_hashes == 1      |
    /// |          | DUMMY_TX_HASH          |                          |
    /// |          | ...                    |                          |
    /// |          | DUMMY_TX_HASH          |                          |
    /// |          |------------------------|--------------------------|
    /// |          | rlc(data_bytes)        | <- q_keccak == 1         |
    /// |----------|------------------------|--------------------------|
    /// |          | rpi initialise         |                          |
    /// |          | chain_id               |                          |
    /// | *PART 2* | prev_state_root        |                          |
    /// |          | next_state_root        |                          |
    /// | ASSIGN   | withdraw_trie_root     |                          |
    /// | PI       | data_hash              |                          |
    /// | BYTES    |------------------------|--------------------------|
    /// |          | rlc(pi_bytes)          | <- q_keccak == 1         |
    /// |----------|------------------------|--------------------------|
    /// | *PART 3* | rpi initialise         |                          |
    /// | ASSIGN   | pi_hash_hi             |                          |
    /// | PI HASH  | pi_hash_lo             |                          |
    /// |----------|------------------------|--------------------------|
    /// | *PART 4* | rpi initialise         |                          |
    /// | ASSIGN   | coinbase               |                          |
    /// | CONSTS   | difficulty             |                          |
    /// |----------|------------------------|--------------------------|
    ///
    /// Where each one of the rows above, i.e. block\[0\].number, block\[0\].timestamp, ...,
    /// pi_hash_lo, coinbase, difficulty are assigned using the assign_field method.
    ///
    /// Each `field` takes multiple rows in the actual circuit layout depending on how many bytes
    /// it takes to represent the said field. For instance, pi_hash_lo represent the lower 16 bytes
    /// of the public input hash, hence we need 16 rows to assign the pi_hash_lo field. In
    /// addition, for those rows represent the field, the `q_field_step` fixed column is enabled.
    ///
    /// Since we already know the maximum number of blocks and txs that we will assign in this
    /// layout, all the `q_*` columns are fixed. For blocks and txs, we pad the remaining layout
    /// with a padded field and mark it by the `is_rpi_padding` identifier.
    fn assign(
        &self,
        region: &mut Region<'_, F>,
        public_data: &PublicData,
        block_value_cells: &[AssignedCell<F, F>],
        tx_value_cells: &[AssignedCell<F, F>],
        challenges: &Challenges<Value<F>>,
    ) -> Result<(PiHashExport<F>, Connections<F>), Error> {
        // 1. Assign data bytes.
        let (offset, data_hash_rlc_cell) = self.assign_data_bytes(
            region,
            0, /* offset == 0 */
            public_data,
            block_value_cells,
            tx_value_cells,
            challenges,
        )?;
        debug_assert_eq!(offset, public_data.pi_bytes_start_offset());

        // 2. Assign public input bytes.
        let (offset, pi_hash_rlc_cell, connections) = self.assign_pi_bytes(
            region,
            offset,
            public_data,
            block_value_cells,
            tx_value_cells,
            &data_hash_rlc_cell,
            challenges,
        )?;
        debug_assert_eq!(offset, public_data.pi_hash_start_offset());

        // 3. Assign public input hash (hi, lo) decomposition.
        let (offset, pi_hash_cells) =
            self.assign_pi_hash(region, offset, public_data, &pi_hash_rlc_cell, challenges)?;
        debug_assert_eq!(offset, public_data.constants_start_offset());

        // 4. Assign block coinbase and difficulty.
        let offset =
            self.assign_constants(region, offset, public_data, block_value_cells, challenges)?;
        debug_assert_eq!(offset, public_data.constants_end_offset() + 1);

        Ok((pi_hash_cells, connections))
    }

    /// Assign data bytes, that represent the pre-image to data_hash.
    /// i.e. keccak256(rlc(data_bytes)) == data_hash.
    fn assign_data_bytes(
        &self,
        region: &mut Region<'_, F>,
        offset: usize,
        public_data: &PublicData,
        block_value_cells: &[AssignedCell<F, F>],
        tx_value_cells: &[AssignedCell<F, F>],
        challenges: &Challenges<Value<F>>,
    ) -> Result<(usize, AssignedCell<F, F>), Error> {
        // Initialise the RLC accumulator and length values.
        let (mut offset, mut rpi_rlc_acc, mut rpi_length) = self.assign_rlc_init(region, offset)?;

        // Enable fixed columns for block context.
        for q_offset in
            public_data.q_block_context_start_offset()..public_data.q_block_context_end_offset()
        {
            region.assign_fixed(
                || "q_block_context",
                self.q_block_context,
                q_offset,
                || Value::known(F::one()),
            )?;
        }
        // Enable fixed columns for tx hashes.
        for q_offset in public_data.q_tx_hashes_start_offset()..public_data.q_tx_hashes_end_offset()
        {
            region.assign_fixed(
                || "q_tx_hashes",
                self.q_tx_hashes,
                q_offset,
                || Value::known(F::one()),
            )?;
        }
        // Enable RLC accumulator consistency check throughout the above rows.
        for q_offset in public_data.data_bytes_start_offset()..public_data.data_bytes_end_offset() {
            self.q_not_end.enable(region, q_offset)?;
        }

        // Assign block context values.
        let n_block_ctxs = public_data.block_ctxs.ctxs.len();
        let num_txs_by_block = public_data.get_num_all_txs();
        let mut block_table_offset = 1;
        let mut block_copy_cells = vec![];
<<<<<<< HEAD
        let mut tx_copy_cells = vec![];
        let mut block_table_offset = 1; // first row of block is all-zeros.

        let mut rpi_length_acc = 0u64;
        let mut rpi_rlc_acc = Value::known(F::zero());

        let dummy_tx_hash = get_dummy_tx_hash();

        ///////////////////////////////////
        ///////  assign data bytes ////////
        ///////////////////////////////////
        let data_bytes_start_row = 0;
        let data_bytes_end_row = public_data.max_inner_blocks * BLOCK_HEADER_BYTES_NUM
            + public_data.max_txs * KECCAK_DIGEST_SIZE;
        self.assign_rlc_start(region, &mut offset, &mut rpi_rlc_acc, &mut rpi_length_acc)?;
        //TODO: assign rpi_rlc_acc word
        // assign block contexts
        for (i, block) in block_values
=======
        for (i, block) in public_data
            .block_ctxs
>>>>>>> bfd47e1a
            .ctxs
            .values()
            .cloned()
            .chain(std::iter::repeat(BlockContext::padding(
                public_data.chain_id(),
                public_data.difficulty(),
                public_data.coinbase(),
            )))
            .take(public_data.max_inner_blocks)
            .enumerate()
        {
            let is_rpi_padding = i >= n_block_ctxs;
            let num_all_txs = num_txs_by_block
                .get(&block.number.as_u64())
                .cloned()
                .unwrap_or(0) as u16;

            // Assign fields in pi columns and connect them to block table
            for (field_value_be_bytes, field_offset) in [
                // block number
                (
                    block.number.as_u64().to_be_bytes().to_vec(),
                    BLOCK_NUM_OFFSET,
                ),
                // block timestamp
                (
                    block.timestamp.as_u64().to_be_bytes().to_vec(),
                    TIMESTAMP_OFFSET,
                ),
                // base fee
                (block.base_fee.to_be_bytes().to_vec(), BASE_FEE_OFFSET),
                // gas limit
                (block.gas_limit.to_be_bytes().to_vec(), GAS_LIMIT_OFFSET),
                // num txs in block
                (num_all_txs.to_be_bytes().to_vec(), NUM_ALL_TXS_OFFSET),
            ] {
                let (tmp_offset, tmp_rpi_rlc_acc, tmp_rpi_length, cells) = self.assign_field(
                    region,
                    offset,
                    field_value_be_bytes.as_slice(),
                    RpiFieldType::BlockCtx,
                    is_rpi_padding,
                    rpi_rlc_acc,
                    rpi_length,
                    challenges,
                )?;
                offset = tmp_offset;
                rpi_rlc_acc = tmp_rpi_rlc_acc;
                rpi_length = tmp_rpi_length;
                block_copy_cells.push((
                    cells[RPI_CELL_IDX].clone(),
                    block_table_offset + field_offset,
                ));
            }

            block_table_offset += BLOCK_LEN;
        }
        // Copy block context fields to block table
        for (block_cell, row_offset) in block_copy_cells.into_iter() {
            region.constrain_equal(
                block_cell.cell(),
                block_value_cells[row_offset - 1].cell(), /* -1 for block table's first row of
                                                           * all-zeros */
            )?;
        }

        // Assign tx hash values.
        let n_txs = public_data.transactions.len();
        let mut tx_copy_cells = vec![];
        let mut data_bytes_rlc = None;
        let mut data_bytes_length = None;
        for (i, tx_hash) in public_data
            .transactions
            .iter()
            .map(|tx| tx.hash)
            .chain(std::iter::repeat(get_dummy_tx_hash()))
            .take(public_data.max_txs)
            .enumerate()
        {
            let is_rpi_padding = i >= n_txs;

            let (tmp_offset, tmp_rpi_rlc_acc, tmp_rpi_length, cells) = self.assign_field(
                region,
                offset,
                &tx_hash.to_fixed_bytes(),
                RpiFieldType::DefaultType,
                is_rpi_padding,
                rpi_rlc_acc,
                rpi_length,
                challenges,
            )?;
            offset = tmp_offset;
            rpi_rlc_acc = tmp_rpi_rlc_acc;
            rpi_length = tmp_rpi_length;
            tx_copy_cells.push(cells[RPI_CELL_IDX].clone());
            if i == public_data.max_txs - 1 {
                data_bytes_rlc = Some(cells[RPI_RLC_ACC_CELL_IDX].clone());
                data_bytes_length = Some(cells[RPI_LENGTH_ACC_CELL_IDX].clone());
            }
        }
        // Copy tx_hashes to tx table
        for (i, tx_hash_cell) in tx_copy_cells.into_iter().enumerate() {
            region.constrain_equal(
                tx_hash_cell.cell(),
                tx_value_cells[i * TX_LEN + TX_HASH_OFFSET - 1].cell(),
            )?;
        }

        // Assign row for validating lookup to check:
        // data_hash == keccak256(rlc(data_bytes))
        data_bytes_rlc.unwrap().copy_advice(
            || "data_bytes_rlc in the rpi col",
            region,
            self.raw_public_inputs,
            offset,
        )?;
        data_bytes_length.unwrap().copy_advice(
            || "data_bytes_length in the rpi_length_acc col",
            region,
            self.rpi_length_acc,
            offset,
        )?;
        let data_hash_rlc_cell = {
            let data_hash_rlc = rlc_be_bytes(
                &public_data.get_data_hash().to_fixed_bytes(),
                challenges.evm_word(),
            );
            region.assign_advice(
                || "data_hash_rlc",
                self.rpi_rlc_acc,
                offset,
                || data_hash_rlc,
            )?
        };
        self.q_keccak.enable(region, offset)?;

        Ok((offset + 1, data_hash_rlc_cell))
    }

    /// Assign public input bytes, that represent the pre-image to pi_hash.
    /// i.e. keccak256(rlc(pi_bytes)) == pi_hash.
    #[allow(clippy::too_many_arguments)]
    #[allow(clippy::type_complexity)]
    fn assign_pi_bytes(
        &self,
        region: &mut Region<'_, F>,
        offset: usize,
        public_data: &PublicData,
        block_value_cells: &[AssignedCell<F, F>],
        tx_value_cells: &[AssignedCell<F, F>],
        data_hash_rlc_cell: &AssignedCell<F, F>,
        challenges: &Challenges<Value<F>>,
    ) -> Result<(usize, AssignedCell<F, F>, Connections<F>), Error> {
        let (mut offset, mut rpi_rlc_acc, mut rpi_length) = self.assign_rlc_init(region, offset)?;

        // Enable RLC accumulator consistency check throughout the above rows.
        for q_offset in public_data.pi_bytes_start_offset()..public_data.pi_bytes_end_offset() {
            self.q_not_end.enable(region, q_offset)?;
        }

        // Assign [chain_id, prev_state_root, state_root, withdraw_trie_root].
        let mut cells = vec![];
        let rpi_cells = [
            public_data.chain_id.to_be_bytes().to_vec(),
            public_data.prev_state_root.to_fixed_bytes().to_vec(),
            public_data.next_state_root.to_fixed_bytes().to_vec(),
            public_data.withdraw_trie_root.to_fixed_bytes().to_vec(),
        ]
        .iter()
        .map(|value_be_bytes| {
            (offset, rpi_rlc_acc, rpi_length, cells) = self.assign_field(
                region,
                offset,
                value_be_bytes,
                RpiFieldType::DefaultType,
                false, // no padding in this case.
                rpi_rlc_acc,
                rpi_length,
                challenges,
            )?;
            Ok(cells[RPI_CELL_IDX].clone())
        })
        .collect::<Result<Vec<_>, Error>>()?;

        // copy chain_id to block table
        for block_idx in 0..public_data.max_inner_blocks {
            region.constrain_equal(
                rpi_cells[0].cell(),
                block_value_cells[block_idx * BLOCK_LEN + CHAIN_ID_OFFSET].cell(),
            )?;
        }
        // copy chain_id to tx table
        for tx_id in 0..public_data.max_txs {
            region.constrain_equal(
                rpi_cells[0].cell(),
                tx_value_cells[tx_id * TX_LEN + CHAIN_ID_OFFSET_IN_TX - 1].cell(),
            )?;
        }
        // connections to be done with other sub-circuits.
        let connections = Connections {
            start_state_root: rpi_cells[1].clone(),
            end_state_root: rpi_cells[2].clone(),
            withdraw_root: rpi_cells[3].clone(),
        };

        // Assign data_hash
        (offset, _, _, cells) = self.assign_field(
            region,
            offset,
            &public_data.get_data_hash().to_fixed_bytes(),
            RpiFieldType::DefaultType,
            false, // no padding in this case
            rpi_rlc_acc,
            rpi_length,
            challenges,
        )?;
        let data_hash_cell = cells[RPI_CELL_IDX].clone();
        let pi_bytes_rlc = cells[RPI_RLC_ACC_CELL_IDX].clone();
        let pi_bytes_length = cells[RPI_LENGTH_ACC_CELL_IDX].clone();

        // Copy data_hash value we collected from assigning data bytes.
        region.constrain_equal(data_hash_rlc_cell.cell(), data_hash_cell.cell())?;

        // Assign row for validating lookup to check:
        // pi_hash == keccak256(rlc(pi_bytes))
        pi_bytes_rlc.copy_advice(
            || "pi_bytes_rlc in the rpi col",
            region,
            self.raw_public_inputs,
            offset,
        )?;
        pi_bytes_length.copy_advice(
            || "pi_bytes_length in the rpi_length_acc col",
            region,
            self.rpi_length_acc,
            offset,
        )?;
        let pi_hash_rlc_cell = {
            let pi_hash_rlc = rlc_be_bytes(
                &public_data.get_pi().to_fixed_bytes(),
                challenges.evm_word(),
            );
            region.assign_advice(|| "pi_hash_rlc", self.rpi_rlc_acc, offset, || pi_hash_rlc)?
        };
        self.q_keccak.enable(region, offset)?;

        Ok((offset + 1, pi_hash_rlc_cell, connections))
    }

    /// Assign the (hi, lo) decomposition of pi_hash.
    fn assign_pi_hash(
        &self,
        region: &mut Region<'_, F>,
        offset: usize,
        public_data: &PublicData,
        pi_hash_rlc_cell: &AssignedCell<F, F>,
        challenges: &Challenges<Value<F>>,
    ) -> Result<(usize, PiHashExport<F>), Error> {
        let (mut offset, mut rpi_rlc_acc, mut rpi_length) = self.assign_rlc_init(region, offset)?;

        // Enable RLC accumulator consistency check throughout the above rows.
        for q_offset in public_data.pi_hash_start_offset()..public_data.pi_hash_end_offset() {
            self.q_not_end.enable(region, q_offset)?;
        }

        // the high 16 bytes of keccak output
        let (tmp_offset, tmp_rpi_rlc_acc, tmp_rpi_length, cells) = self.assign_field(
            region,
            offset,
            &public_data.get_pi().to_fixed_bytes()[..16],
            RpiFieldType::KeccakHiLo,
            false, // no padding in this case
            rpi_rlc_acc,
            rpi_length,
            challenges,
        )?;
        (offset, rpi_rlc_acc, rpi_length) = (tmp_offset, tmp_rpi_rlc_acc, tmp_rpi_length);
        let pi_hash_hi_cells = cells[3..].to_vec();

        // the low 16 bytes of keccak output
        let (tmp_offset, _, _, cells) = self.assign_field(
            region,
            offset,
            &public_data.get_pi().to_fixed_bytes()[16..],
            RpiFieldType::KeccakHiLo,
            false, // no padding in this case
            rpi_rlc_acc,
            rpi_length,
            challenges,
        )?;
        offset = tmp_offset;
        let pi_hash_lo_cells = cells[3..].to_vec();

        // Copy pi_hash value we collected from assigning pi bytes.
        region.constrain_equal(pi_hash_rlc_cell.cell(), cells[RPI_RLC_ACC_CELL_IDX].cell())?;

        Ok((offset, [pi_hash_hi_cells, pi_hash_lo_cells].concat()))
    }

    /// Assign constants such as the block's coinbase and difficulty.
    fn assign_constants(
        &self,
        region: &mut Region<'_, F>,
        offset: usize,
        public_data: &PublicData,
        block_value_cells: &[AssignedCell<F, F>],
        challenges: &Challenges<Value<F>>,
    ) -> Result<usize, Error> {
        let (mut offset, mut rpi_rlc_acc, mut rpi_length) = self.assign_rlc_init(region, offset)?;

        // Enable RLC accumulator consistency check throughout the above rows.
        for q_offset in public_data.constants_start_offset()..public_data.constants_end_offset() {
            self.q_not_end.enable(region, q_offset)?;
        }

        // Assign [coinbase, difficulty] as constants.
        let mut cells = vec![];
        let rpi_cells = [
            public_data.coinbase().to_fixed_bytes().to_vec(),
            public_data.difficulty().to_be_bytes().to_vec(),
        ]
        .iter()
        .map(|value_be_bytes| {
            (offset, rpi_rlc_acc, rpi_length, cells) = self.assign_field(
                region,
                offset,
                value_be_bytes,
                RpiFieldType::Constant,
                false, // no padding in this case
                rpi_rlc_acc,
                rpi_length,
                challenges,
            )?;
            Ok(cells[RPI_CELL_IDX].clone())
        })
        .collect::<Result<Vec<AssignedCell<F, F>>, Error>>()?;

        // Copy coinbase and difficulty cells to block table
        for block_idx in 0..public_data.max_inner_blocks {
            region.constrain_equal(
                rpi_cells[0].cell(),
                block_value_cells[BLOCK_LEN * block_idx + COINBASE_OFFSET].cell(),
            )?;
            region.constrain_equal(
                rpi_cells[1].cell(),
                block_value_cells[BLOCK_LEN * block_idx + DIFFICULTY_OFFSET].cell(),
            )?;
        }

        Ok(offset)
    }

    /// Initialise the RLC computation at the row with the given offset. Returns the offset at the
    /// next row.
    fn assign_rlc_init(
        &self,
        region: &mut Region<'_, F>,
        offset: usize,
    ) -> Result<(usize, Value<F>, Value<F>), Error> {
        region.assign_advice_from_constant(
            || "rpi_rlc_acc[0]",
            self.rpi_rlc_acc,
            offset,
            F::zero(),
        )?;

        //let rpi_rlc_acc_word = word::Word::new([F::zero(), F::zero()]);
        region.assign_advice_from_constant(
            || "rpi_length_acc[0]",
            self.rpi_length_acc,
            offset,
            F::zero(),
        )?;
        Ok((offset + 1, Value::known(F::zero()), Value::known(F::zero())))
    }

    /// Assign a variable length field (in its big-endian byte representation to the PI circuit.
    #[allow(clippy::too_many_arguments)]
    #[allow(clippy::type_complexity)]
    fn assign_field(
        &self,
        region: &mut Region<'_, F>,
        offset: usize,
        value_be_bytes: &[u8],
        field_type: RpiFieldType,
        is_rpi_padding: bool,
        mut rpi_rlc_acc: Value<F>, // rlc accumulator over rpi.
        mut rpi_length: Value<F>,  // no. of bytes accumulated since rlc was last initialised.
        challenges: &Challenges<Value<F>>,
    ) -> Result<(usize, Value<F>, Value<F>, Vec<AssignedCell<F, F>>), Error> {
        // The number of bytes to represent this field's value.
        let n_bytes = value_be_bytes.len();

        // Some fields hold 32-byte values and hence do not fit within the scalar field. In such
        // cases, we mark the field as an RLC field, i.e. `is_field_rlc == true` and use the
        // randomness challenge to compute a random linear combination of its be-bytes. For fields
        // that do fit within the scalar field, we simply compute the linear combination with 2^8.
        let (is_field_rlc, field_rand) = if n_bytes * 8 > F::CAPACITY as usize {
            (F::one(), challenges.evm_word())
        } else {
            (F::zero(), Value::known(F::from(BYTE_POW_BASE)))
        };

        // Some random linear combination of bytes are then hashed to check if:
        // keccak256(rlc(bytes)) == hash.
        //
        // The above lookup to the keccak table requires us to use the EVM randomness from the
        // challenge API.
        //
        // However for other cases, we use the keccak randomness from the challenge API.
        let (is_rlc_keccak, rlc_rand) = match field_type {
            RpiFieldType::KeccakHiLo | RpiFieldType::Constant => (F::zero(), challenges.evm_word()),
            _ => (F::one(), challenges.keccak_input()),
        };

        // The RLC of the big-endian bytes representing this field's value.
        let rpi_value = rlc_be_bytes(value_be_bytes, field_rand);

        // The linear combination accumulator for this specific field.
        let rpi_bytes_acc = value_be_bytes
            .iter()
            .scan(Value::known(F::zero()), |acc, &byte| {
                *acc = *acc * field_rand + Value::known(F::from(byte as u64));
                Some(*acc)
            })
            .collect::<Vec<Value<F>>>();

        // Enable the field step until the penultimate offset.
        for q_offset in offset..offset + n_bytes - 1 {
            self.q_field_step.enable(region, q_offset)?;
        }

        let (mut final_rpi_cell, mut final_rpi_rlc_cell, mut final_rpi_length_cell) =
            (None, None, None);
        let cells =
            value_be_bytes
                .iter()
                .zip(rpi_bytes_acc.iter())
                .enumerate()
                .map(|(idx, (&byte, &bytes_acc))| {
                    let row_offset = offset + idx;

                    // Update rpi_rlc and rpi_length if this field is not meant for padding.
                    if !is_rpi_padding {
                        rpi_rlc_acc = rpi_rlc_acc * rlc_rand + Value::known(F::from(byte as u64));
                        rpi_length = rpi_length.map(|v| v + F::one());
                    }

                    region.assign_fixed(
                        || "is_field_rlc",
                        self.is_field_rlc,
                        row_offset,
                        || Value::known(is_field_rlc),
                    )?;
                    region.assign_fixed(
                        || "is_rlc_keccak",
                        self.is_rlc_keccak,
                        row_offset,
                        || Value::known(is_rlc_keccak),
                    )?;
                    region.assign_advice(
                        || "is_rpi_padding",
                        self.is_rpi_padding,
                        row_offset,
                        || Value::known(F::from(is_rpi_padding as u64)),
                    )?;
                    let byte_cell = match field_type {
                        RpiFieldType::Constant => region.assign_advice_from_constant(
                            || "field byte",
                            self.rpi_field_bytes,
                            row_offset,
                            F::from(byte as u64),
                        )?,
                        _ => region.assign_advice(
                            || "field byte",
                            self.rpi_field_bytes,
                            row_offset,
                            || Value::known(F::from(byte as u64)),
                        )?,
                    };
                    let rpi_bytes_acc_cell = region.assign_advice(
                        || "field byte acc",
                        self.rpi_field_bytes_acc,
                        row_offset,
                        || bytes_acc,
                    )?;
                    let rpi_cell = region.assign_advice(
                        || "field value",
                        self.raw_public_inputs,
                        row_offset,
                        || rpi_value,
                    )?;
                    let rpi_rlc_cell = region.assign_advice(
                        || "rpi_rlc_acc",
                        self.rpi_rlc_acc,
                        row_offset,
                        || rpi_rlc_acc,
                    )?;
                    let rpi_length_cell = region.assign_advice(
                        || "rpi_length_acc",
                        self.rpi_length_acc,
                        row_offset,
                        || rpi_length,
                    )?;
                    let real_rpi_cell = region.assign_advice(
                        || "real_rpi",
                        self.real_rpi,
                        row_offset,
                        || {
                            if is_rpi_padding {
                                Value::known(F::zero())
                            } else {
                                rpi_value
                            }
                        },
                    )?;

                    // Update the RPI related cells for the final row.
                    if idx == n_bytes - 1 {
                        final_rpi_cell = match field_type {
                            RpiFieldType::BlockCtx => Some(real_rpi_cell),
                            _ => Some(rpi_cell.clone()),
                        };
                        final_rpi_rlc_cell = Some(rpi_rlc_cell);
                        final_rpi_length_cell = Some(rpi_length_cell);
                    }

                    Ok((byte_cell, (rpi_cell, rpi_bytes_acc_cell)))
                })
                .collect::<Result<
                    Vec<(AssignedCell<F, F>, (AssignedCell<F, F>, AssignedCell<F, F>))>,
                    Error,
                >>()?;

        let (byte_cells, cells): (
            Vec<AssignedCell<F, F>>,
            Vec<(AssignedCell<F, F>, AssignedCell<F, F>)>,
        ) = cells.into_iter().unzip();
        let (rpi_cells, rpi_bytes_acc_cells): (Vec<AssignedCell<F, F>>, Vec<AssignedCell<F, F>>) =
            cells.into_iter().unzip();

        // Copy constraints:
        // byte[0] == rpi_bytes_acc[0]
        region.constrain_equal(byte_cells[0].cell(), rpi_bytes_acc_cells[0].cell())?;

        // Copy constraints:
        // rpi[0] == rpi_cells[1] == ... == rpi_cells[n_bytes - 1]
        for i in 1..n_bytes {
            region.constrain_equal(rpi_cells[0].cell(), rpi_cells[i].cell())?;
        }

        // Copy constraints:
        // rpi[0] == rpi_bytes_acc[n - 1]
        region.constrain_equal(rpi_cells[0].cell(), rpi_bytes_acc_cells[n_bytes - 1].cell())?;

        // We return cells in the following order:
        // [
        //      rpi_cell
        //      rpi_rlc_cell
        //      rpi_length_cell
        //      byte_cell[0]
        //      ...
        //      byte_cell[n_bytes - 1]
        // ]
        Ok((
            offset + n_bytes,
            rpi_rlc_acc,
            rpi_length,
            [
                vec![
                    final_rpi_cell.unwrap(),
                    final_rpi_rlc_cell.unwrap(),
                    final_rpi_length_cell.unwrap(),
                ],
                byte_cells,
            ]
            .concat(),
        ))
    }

    fn assign_block_table(
        &self,
        region: &mut Region<'_, F>,
        public_data: &PublicData,
        challenges: &Challenges<Value<F>>,
    ) -> Result<Vec<AssignedCell<F, F>>, Error> {
        let mut offset = 0;

        let block_table_columns = <BlockTable as LookupTable<F>>::advice_columns(&self.block_table);

        for fixed in [self.q_block_tag, self.is_block_num_txs] {
            region.assign_fixed(
                || "block table all-zero row for fixed",
                fixed,
                offset,
                || Value::known(F::zero()),
            )?;
        }
        region.assign_fixed(
            || "tag of first row of block table",
            self.block_table.tag,
            offset,
            || Value::known(F::from(BlockContextFieldTag::Null as u64)),
        )?;
        for column in block_table_columns
            .iter()
            .chain(iter::once(&self.cum_num_txs))
        {
            region.assign_advice(
                || "block table all-zero row",
                *column,
                offset,
                || Value::known(F::zero()),
            )?;
        }
        offset += 1;

        let mut cum_num_txs = 0usize;
        let mut block_value_cells = vec![];
        let block_ctxs = &public_data.block_ctxs;
        let num_all_txs_in_blocks = public_data.get_num_all_txs();
        for block_ctx in block_ctxs.ctxs.values().cloned().chain(
            (block_ctxs.ctxs.len()..public_data.max_inner_blocks)
                .into_iter()
                .map(|_| {
                    BlockContext::padding(
                        public_data.chain_id,
                        public_data.difficulty(),
                        public_data.coinbase(),
                    )
                }),
        ) {
            let num_txs = public_data
                .transactions
                .iter()
                .filter(|tx| tx.block_number == block_ctx.number.as_u64())
                .count();
            // unwrap_or(0) for padding block
            let num_all_txs = num_all_txs_in_blocks
                .get(&block_ctx.number.as_u64())
                .cloned()
                .unwrap_or(0);
            let tag = [
                Coinbase, Timestamp, Number, Difficulty, GasLimit, BaseFee, ChainId, NumTxs,
                CumNumTxs, NumAllTxs,
            ];

            // index_cells of same block are equal to block_number.
            let mut index_cells = vec![];
            let mut block_number_cell = None;

            let mut cum_num_txs_field = F::from(cum_num_txs as u64);
            cum_num_txs += num_txs;
            for (row, tag) in block_ctx
                .table_assignments(num_txs, cum_num_txs, num_all_txs, challenges)
                .into_iter()
                .zip(tag.iter())
            {
                region.assign_fixed(
                    || format!("block table row {offset}"),
                    self.block_table.tag,
                    offset,
                    || row[0],
                )?;
                for (column, value) in block_table_columns.iter().zip_eq(&row[1..]) {
                    let cell = region.assign_advice(
                        || format!("block table row {offset}"),
                        *column,
                        offset,
                        || *value,
                    )?;
                    if *tag == Number && *column == self.block_table.value {
                        block_number_cell = Some(cell.clone());
                    }
                    if *column == self.block_table.index {
                        index_cells.push(cell.clone());
                    }
                    if *column == self.block_table.value {
                        block_value_cells.push(cell);
                    }
                }

                region.assign_fixed(
                    || "is_block_num_txs",
                    self.is_block_num_txs,
                    offset,
                    || Value::known(F::from((*tag == NumTxs) as u64)),
                )?;
                if offset != public_data.max_inner_blocks * BLOCK_LEN {
                    // it's not the last row of block table
                    region.assign_fixed(
                        || "q_block_tag",
                        self.q_block_tag,
                        offset,
                        || Value::known(F::one()),
                    )?;
                }
                if *tag == CumNumTxs {
                    // only increase cum_num_txs when the block_table.tag = CumNumTxs
                    cum_num_txs_field = F::from(cum_num_txs as u64);
                }
                if offset == 1 {
                    assert_eq!(cum_num_txs_field, F::zero());
                    // use copy constraint to make sure that cum_num_txs starts with 0
                    region.assign_advice_from_constant(
                        || "cum_num_txs",
                        self.cum_num_txs,
                        offset,
                        cum_num_txs_field,
                    )?;
                } else {
                    region.assign_advice(
                        || "cum_num_txs",
                        self.cum_num_txs,
                        offset,
                        || Value::known(cum_num_txs_field),
                    )?;
                }
                offset += 1;
            }
            // block_num == index[0]
            region.constrain_equal(block_number_cell.unwrap().cell(), index_cells[0].cell())?;
            // index[i] == index[i+1]
            for i in 0..(index_cells.len() - 1) {
                region.constrain_equal(index_cells[i].cell(), index_cells[i + 1].cell())?;
            }
        }

        Ok(block_value_cells)
    }
}

/// Public Inputs Circuit
#[derive(Clone, Debug)]
pub struct PiCircuit<F: Field> {
    /// PublicInputs data known by the verifier
    pub public_data: PublicData,

    _marker: PhantomData<F>,

    connections: RefCell<Option<Connections<F>>>,
    tx_value_cells: RefCell<Option<Vec<AssignedCell<F, F>>>>,
}

impl<F: Field> PiCircuit<F> {
    /// Creates a new PiCircuit
    pub fn new(
        max_txs: usize,
        max_calldata: usize,
        max_inner_blocks: usize,
        block: &Block<F>,
    ) -> Self {
        let chain_id = block.chain_id;
        let next_state_root = block
            .context
            .ctxs
            .last_key_value()
            .map(|(_, blk)| blk.eth_block.state_root)
            .unwrap_or(H256(block.prev_state_root.to_be_bytes()));
        if block.mpt_updates.new_root().to_be_bytes() != next_state_root.to_fixed_bytes() {
            log::error!(
                "replayed root {:?} != block head root {:?}",
                block.mpt_updates.new_root().to_word(),
                next_state_root
            );
        }
        let public_data = PublicData {
            max_txs,
            max_calldata,
            max_inner_blocks,
            chain_id,
            start_l1_queue_index: block.start_l1_queue_index,
            transactions: block.txs.clone(),
            block_ctxs: block.context.clone(),
            prev_state_root: H256(block.mpt_updates.old_root().to_be_bytes()),
            next_state_root,
            withdraw_trie_root: H256(block.withdraw_root.to_be_bytes()),
        };

        Self {
            public_data,
            _marker: PhantomData,
            connections: Default::default(),
            tx_value_cells: RefCell::new(None),
        }
    }

    /// Return txs
    pub fn txs(&self) -> &[Transaction] {
        &self.public_data.transactions
    }

    /// Import tx value cells from Tx circuit
    pub fn import_tx_values(&self, values: Vec<AssignedCell<F, F>>) {
        *self.tx_value_cells.borrow_mut() = Some(values);
    }

    /// Connect the exportings from other circuit when we are in super circuit
    pub fn connect_export(
        &self,
        layouter: &mut impl Layouter<F>,
        state_roots: Option<&StateCircuitExports<Assigned<F>>>,
        withdraw_roots: Option<&EvmCircuitExports<Assigned<F>>>,
    ) -> Result<(), Error> {
        let local_conn = self
            .connections
            .borrow()
            .clone()
            .expect("expected to be called after syncthesis");

        layouter.assign_region(
            || "pi connecting region",
            |mut region| {
                if let Some(state_roots) = state_roots {
                    log::debug!(
                        "constrain_equal of state root: {:?} <-> {:?}",
                        (&local_conn.start_state_root, &local_conn.end_state_root),
                        (&state_roots.start_state_root, &state_roots.end_state_root)
                    );

                    // TODO: enable this constraint later after pi circuit, tx circuit updated
                    // region.constrain_equal(
                    //     local_conn.start_state_root.cell(),
                    //     state_roots.start_state_root.0,
                    // )?;
                    // region.constrain_equal(
                    //     local_conn.end_state_root.cell(),
                    //     state_roots.end_state_root.0,
                    // )?;
                } else {
                    log::warn!("state roots are not set, skip connection with state circuit");
                }

                if let Some(withdraw_roots) = withdraw_roots {
                    log::debug!(
                        "constrain_equal of withdraw root: {:?} <-> {:?}",
                        &local_conn.withdraw_root,
                        &withdraw_roots.withdraw_root
                    );
                    region.constrain_equal(
                        local_conn.withdraw_root.cell(),
                        withdraw_roots.withdraw_root.0,
                    )?;
                } else {
                    log::warn!("withdraw roots are not set, skip connection with evm circuit");
                }

                Ok(())
            },
        )
    }
}

impl<F: Field> SubCircuit<F> for PiCircuit<F> {
    type Config = PiCircuitConfig<F>;

    fn new_from_block(block: &Block<F>) -> Self {
        PiCircuit::new(
            block.circuits_params.max_txs,
            block.circuits_params.max_calldata,
            block.circuits_params.max_inner_blocks,
            block,
        )
    }

    /// Return the minimum number of rows required to prove the block
    fn min_num_rows_block(block: &witness::Block<F>) -> (usize, usize) {
        let tx_usage = block.txs.len() as f32 / block.circuits_params.max_txs as f32;
        let max_inner_blocks = block.circuits_params.max_inner_blocks;
        let max_txs = block.circuits_params.max_txs;

        let num_rows = 1 + max_inner_blocks * BLOCK_HEADER_BYTES_NUM
            + max_txs * KECCAK_DIGEST_SIZE
            + 1 // for data hash row
            + 1 // for pi bytes start row
            + N_BYTES_U64 // chain_id
            + 4 * KECCAK_DIGEST_SIZE // state_roots & data hash
            + 1 // for pi hash row
            + 1 // for pi hash bytes start row
            + KECCAK_DIGEST_SIZE // pi hash bytes
            + 1 // for coinbase & difficulty start row
            + N_BYTES_ACCOUNT_ADDRESS
            + N_BYTES_WORD;

        (
            (tx_usage * block.circuits_params.max_vertical_circuit_rows as f32).ceil() as usize,
            num_rows,
        )
    }

    /// Compute the public inputs for this circuit.
    fn instance(&self) -> Vec<Vec<F>> {
        let pi_hash = self.public_data.get_pi();

        let public_inputs = iter::empty()
            .chain(
                pi_hash
                    .to_fixed_bytes()
                    .into_iter()
                    .map(|byte| F::from(byte as u64)),
            )
            .collect::<Vec<F>>();

        vec![public_inputs]
    }

    /// Make the assignments to the PiCircuit
    fn synthesize_sub(
        &self,
        config: &Self::Config,
        challenges: &Challenges<Value<F>>,
        layouter: &mut impl Layouter<F>,
    ) -> Result<(), Error> {
        let pi_cells = layouter.assign_region(
            || "pi region",
            |mut region| {
                // Annotate columns
                config.tx_table.annotate_columns_in_region(&mut region);
                config.block_table.annotate_columns_in_region(&mut region);

                // assign block table
                let tx_value_cells = self
                    .tx_value_cells
                    .borrow()
                    .clone()
                    .expect("tx_value_cells must have been set");
                let block_value_cells =
                    config.assign_block_table(&mut region, &self.public_data, challenges)?;
                // assign pi cols
                let (inst_byte_cells, conn) = config.assign(
                    &mut region,
                    &self.public_data,
                    &block_value_cells,
                    &tx_value_cells,
                    challenges,
                )?;

                self.connections.borrow_mut().replace(conn);

                Ok(inst_byte_cells)
            },
        )?;

        // Constrain raw_public_input cells to public inputs
        for (i, pi_cell) in pi_cells.iter().enumerate() {
            layouter.constrain_instance(pi_cell.cell(), config.pi, i)?;
        }

        Ok(())
    }
}<|MERGE_RESOLUTION|>--- conflicted
+++ resolved
@@ -886,29 +886,8 @@
         let num_txs_by_block = public_data.get_num_all_txs();
         let mut block_table_offset = 1;
         let mut block_copy_cells = vec![];
-<<<<<<< HEAD
-        let mut tx_copy_cells = vec![];
-        let mut block_table_offset = 1; // first row of block is all-zeros.
-
-        let mut rpi_length_acc = 0u64;
-        let mut rpi_rlc_acc = Value::known(F::zero());
-
-        let dummy_tx_hash = get_dummy_tx_hash();
-
-        ///////////////////////////////////
-        ///////  assign data bytes ////////
-        ///////////////////////////////////
-        let data_bytes_start_row = 0;
-        let data_bytes_end_row = public_data.max_inner_blocks * BLOCK_HEADER_BYTES_NUM
-            + public_data.max_txs * KECCAK_DIGEST_SIZE;
-        self.assign_rlc_start(region, &mut offset, &mut rpi_rlc_acc, &mut rpi_length_acc)?;
-        //TODO: assign rpi_rlc_acc word
-        // assign block contexts
-        for (i, block) in block_values
-=======
         for (i, block) in public_data
             .block_ctxs
->>>>>>> bfd47e1a
             .ctxs
             .values()
             .cloned()
