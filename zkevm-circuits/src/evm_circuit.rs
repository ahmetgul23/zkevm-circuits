//! The EVM circuit implementation.

#![allow(missing_docs)]
use halo2_proofs::{
    circuit::{Layouter, Value},
    plonk::*,
};

mod execution;
pub mod param;
pub(crate) mod step;
pub(crate) mod util;

pub mod table;

use crate::table::{BlockTable, BytecodeTable, CopyTable, ExpTable, KeccakTable, RwTable, TxTable};
use crate::util::{Challenges, SubCircuit, SubCircuitConfig};
pub use crate::witness;
use bus_mapping::evm::OpcodeId;
use eth_types::Field;
use execution::ExecutionConfig;
use itertools::Itertools;
use strum::IntoEnumIterator;
use table::FixedTableTag;
use witness::Block;

/// EvmCircuitConfig implements verification of execution trace of a block.
#[derive(Clone, Debug)]
pub struct EvmCircuitConfig<F> {
    fixed_table: [Column<Fixed>; 4],
    byte_table: [Column<Fixed>; 1],
    pub(crate) execution: Box<ExecutionConfig<F>>,
    // External tables
    tx_table: TxTable,
    rw_table: RwTable,
    bytecode_table: BytecodeTable,
    block_table: BlockTable,
    copy_table: CopyTable,
    keccak_table: KeccakTable,
    exp_table: ExpTable,
}

/// Circuit configuration arguments
pub struct EvmCircuitConfigArgs<F: Field> {
    /// Challenge
    pub challenges: Challenges<Expression<F>>,
    /// TxTable
    pub tx_table: TxTable,
    /// RwTable
    pub rw_table: RwTable,
    /// BytecodeTable
    pub bytecode_table: BytecodeTable,
    /// BlockTable
    pub block_table: BlockTable,
    /// CopyTable
    pub copy_table: CopyTable,
    /// KeccakTable
    pub keccak_table: KeccakTable,
    /// ExpTable
    pub exp_table: ExpTable,
}

impl<F: Field> SubCircuitConfig<F> for EvmCircuitConfig<F> {
    type ConfigArgs = EvmCircuitConfigArgs<F>;

    /// Configure EvmCircuitConfig
    #[allow(clippy::too_many_arguments)]
    fn new(
        meta: &mut ConstraintSystem<F>,
        Self::ConfigArgs {
            challenges,
            tx_table,
            rw_table,
            bytecode_table,
            block_table,
            copy_table,
            keccak_table,
            exp_table,
        }: Self::ConfigArgs,
    ) -> Self {
        let fixed_table = [(); 4].map(|_| meta.fixed_column());
        let byte_table = [(); 1].map(|_| meta.fixed_column());
        let execution = Box::new(ExecutionConfig::configure(
            meta,
            challenges,
            &fixed_table,
            &byte_table,
            &tx_table,
            &rw_table,
            &bytecode_table,
            &block_table,
            &copy_table,
            &keccak_table,
            &exp_table,
        ));

        Self {
            fixed_table,
            byte_table,
            execution,
            tx_table,
            rw_table,
            bytecode_table,
            block_table,
            copy_table,
            keccak_table,
            exp_table,
        }
    }
}

impl<F: Field> EvmCircuitConfig<F> {
    /// Load fixed table
    pub fn load_fixed_table(
        &self,
        layouter: &mut impl Layouter<F>,
        fixed_table_tags: Vec<FixedTableTag>,
    ) -> Result<(), Error> {
        layouter.assign_region(
            || "fixed table",
            |mut region| {
                for (offset, row) in std::iter::once([F::zero(); 4])
                    .chain(fixed_table_tags.iter().flat_map(|tag| tag.build()))
                    .enumerate()
                {
                    for (column, value) in self.fixed_table.iter().zip_eq(row) {
                        region.assign_fixed(|| "", *column, offset, || Value::known(value))?;
                    }
                }

                Ok(())
            },
        )
    }

    /// Load byte table
    pub fn load_byte_table(&self, layouter: &mut impl Layouter<F>) -> Result<(), Error> {
        layouter.assign_region(
            || "byte table",
            |mut region| {
                for offset in 0..256 {
                    region.assign_fixed(
                        || "",
                        self.byte_table[0],
                        offset,
                        || Value::known(F::from(offset as u64)),
                    )?;
                }

                Ok(())
            },
        )
    }
}

/// Tx Circuit for verifying transaction signatures
#[derive(Clone, Default, Debug)]
pub struct EvmCircuit<F: Field> {
    /// Block
    pub block: Option<Block<F>>,
    fixed_table_tags: Vec<FixedTableTag>,
}

impl<F: Field> EvmCircuit<F> {
    /// Return a new EvmCircuit
    pub fn new(block: Block<F>) -> Self {
        Self {
            block: Some(block),
            fixed_table_tags: FixedTableTag::iter().collect(),
        }
    }

    pub fn new_dev(block: Block<F>, fixed_table_tags: Vec<FixedTableTag>) -> Self {
        Self {
            block: Some(block),
            fixed_table_tags,
        }
    }

    /// Calculate which rows are "actually" used in the circuit
    pub fn get_active_rows(block: &Block<F>) -> (Vec<usize>, Vec<usize>) {
        let max_offset = Self::get_num_rows_required(block);
        // some gates are enabled on all rows
        let gates_row_ids = (0..max_offset).collect();
        // lookups are enabled at "q_step" rows and byte lookup rows
        let lookup_row_ids = (0..max_offset).collect();
        (gates_row_ids, lookup_row_ids)
    }

    pub fn get_num_rows_required_no_padding(block: &Block<F>) -> usize {
        // Start at 1 so we can be sure there is an unused `next` row available
        let mut num_rows = 1;
        for transaction in &block.txs {
            for step in &transaction.steps {
                num_rows += step.execution_state.get_step_height();
            }
        }
        num_rows += 1; // EndBlock
        num_rows
    }

    pub fn get_num_rows_required(block: &Block<F>) -> usize {
        // Start at 1 so we can be sure there is an unused `next` row available
        let mut num_rows = 1;
        let evm_rows = block.evm_circuit_pad_to;
        if evm_rows == 0 {
            for transaction in &block.txs {
                for step in &transaction.steps {
                    num_rows += step.execution_state.get_step_height();
                }
            }
            num_rows += 1; // EndBlock
        } else {
            num_rows += block.evm_circuit_pad_to;
        }
        num_rows
    }
}

impl<F: Field> SubCircuit<F> for EvmCircuit<F> {
    type Config = EvmCircuitConfig<F>;

    fn new_from_block(block: &witness::Block<F>) -> Self {
        Self::new(block.clone())
    }

    /// Return the minimum number of rows required to prove the block
    fn min_num_rows_block(block: &witness::Block<F>) -> (usize, usize) {
        let num_rows_required_for_execution_steps: usize =
            Self::get_num_rows_required_no_padding(block);
        let _num_rows_required_for_fixed_table: usize = detect_fixed_table_tags(block)
            .iter()
            .map(|tag| tag.build::<F>().count())
            .sum();
        (
            num_rows_required_for_execution_steps,
            block.evm_circuit_pad_to,
        )
    }

    /// Make the assignments to the EvmCircuit
    fn synthesize_sub(
        &self,
        config: &Self::Config,
        challenges: &Challenges<Value<F>>,
        layouter: &mut impl Layouter<F>,
    ) -> Result<(), Error> {
        let block = self.block.as_ref().unwrap();

        config.load_fixed_table(layouter, self.fixed_table_tags.clone())?;
        config.load_byte_table(layouter)?;
        config.execution.assign_block(layouter, block, challenges)
    }
}

/// create fixed_table_tags needed given witness block
pub(crate) fn detect_fixed_table_tags<F: Field>(block: &Block<F>) -> Vec<FixedTableTag> {
    let need_bitwise_lookup = block.txs.iter().any(|tx| {
        tx.steps.iter().any(|step| {
            matches!(
                step.opcode,
                Some(OpcodeId::AND)
                    | Some(OpcodeId::OR)
                    | Some(OpcodeId::XOR)
                    | Some(OpcodeId::NOT)
            )
        })
    });
    FixedTableTag::iter()
        .filter(|t| {
            !matches!(
                t,
                FixedTableTag::BitwiseAnd | FixedTableTag::BitwiseOr | FixedTableTag::BitwiseXor
            ) || need_bitwise_lookup
        })
        .collect()
}

#[cfg(any(feature = "test", test))]
pub mod test {
    use super::*;

    use crate::{
        evm_circuit::{witness::Block, EvmCircuitConfig},
        table::{BlockTable, BytecodeTable, CopyTable, ExpTable, KeccakTable, RwTable, TxTable},
        util::Challenges,
    };

    use eth_types::{Field, Word};

    use halo2_proofs::{
        circuit::{Layouter, SimpleFloorPlanner},
        plonk::{Circuit, ConstraintSystem, Error},
    };
    use rand::{
        distributions::uniform::{SampleRange, SampleUniform},
        random, thread_rng, Rng,
    };

    pub(crate) fn rand_range<T, R>(range: R) -> T
    where
        T: SampleUniform,
        R: SampleRange<T>,
    {
        thread_rng().gen_range(range)
    }

    pub(crate) fn rand_bytes(n: usize) -> Vec<u8> {
        (0..n).map(|_| random()).collect()
    }

    pub(crate) fn rand_bytes_array<const N: usize>() -> [u8; N] {
        [(); N].map(|_| random())
    }

    pub(crate) fn rand_word() -> Word {
        Word::from_big_endian(&rand_bytes_array::<32>())
    }

    impl<F: Field> Circuit<F> for EvmCircuit<F> {
        type Config = (EvmCircuitConfig<F>, Challenges);
        type FloorPlanner = SimpleFloorPlanner;

        fn without_witnesses(&self) -> Self {
            Self::default()
        }

        fn configure(meta: &mut ConstraintSystem<F>) -> Self::Config {
            let rw_table = RwTable::construct(meta);
            let tx_table = TxTable::construct(meta);
            let bytecode_table = BytecodeTable::construct(meta);
            let block_table = BlockTable::construct(meta);
            let q_copy_table = meta.fixed_column();
            let copy_table = CopyTable::construct(meta, q_copy_table);
            let keccak_table = KeccakTable::construct(meta);
            let exp_table = ExpTable::construct(meta);
            let challenges = Challenges::construct(meta);
            let challenges_expr = challenges.exprs(meta);
            (
                EvmCircuitConfig::new(
                    meta,
                    EvmCircuitConfigArgs {
                        challenges: challenges_expr,
                        tx_table,
                        rw_table,
                        bytecode_table,
                        block_table,
                        copy_table,
                        keccak_table,
                        exp_table,
                    },
                ),
                challenges,
            )
        }

        fn synthesize(
            &self,
            config: Self::Config,
            mut layouter: impl Layouter<F>,
        ) -> Result<(), Error> {
            let block = self.block.as_ref().unwrap();

            let (config, challenges) = config;
            let challenges = challenges.values(&mut layouter);

            config.tx_table.load(
                &mut layouter,
                &block.txs,
                block.circuits_params.max_txs,
                &challenges,
            )?;
            block.rws.check_rw_counter_sanity();
            config.rw_table.load(
                &mut layouter,
                &block.rws.table_assignments(),
                block.circuits_params.max_rws,
                challenges.evm_word(),
            )?;
            config
                .bytecode_table
                .load(&mut layouter, block.bytecodes.values(), &challenges)?;
            config
                .block_table
                .load(&mut layouter, &block.context, &block.txs, 1, &challenges)?;
            config.copy_table.load(&mut layouter, block, &challenges)?;
            config
                .keccak_table
                .dev_load(&mut layouter, &block.sha3_inputs, &challenges)?;
            config.exp_table.load(&mut layouter, block)?;

            self.synthesize_sub(&config, &challenges, &mut layouter)
        }
    }

<<<<<<< HEAD
    pub fn run_test_circuit_geth_data_default<F: Field>(
        block: GethData,
    ) -> Result<(), Vec<VerifyFailure>> {
        let mut builder =
            BlockData::new_from_geth_data_with_params(block.clone(), CircuitsParams::default())
                .new_circuit_input_builder();
        builder
            .handle_block(&block.eth_block, &block.geth_traces)
            .unwrap();
        let block = block_convert::<Fr>(&builder.block, &builder.code_db).unwrap();
        run_test_circuit(block)
    }

    pub fn run_test_circuit_geth_data<F: Field>(
        block: GethData,
        circuits_params: CircuitsParams,
    ) -> Result<(), Vec<VerifyFailure>> {
        let mut builder = BlockData::new_from_geth_data_with_params(block.clone(), circuits_params)
            .new_circuit_input_builder();
        builder
            .handle_block(&block.eth_block, &block.geth_traces)
            .unwrap();
        let block = block_convert::<Fr>(&builder.block, &builder.code_db).unwrap();
        run_test_circuit(block)
    }

    pub fn get_test_degree<F: Field>(block: &Block<F>) -> u32 {
        let num_rows_required_for_execution_steps: usize =
            EvmCircuit::<F>::get_num_rows_required(block);
        let num_rows_required_for_rw_table: usize = block.circuits_params.max_rws;
        let num_rows_required_for_fixed_table: usize = detect_fixed_table_tags(block)
            .iter()
            .map(|tag| tag.build::<F>().count())
            .sum();
        let num_rows_required_for_bytecode_table: usize = block
            .bytecodes
            .values()
            .map(|bytecode| bytecode.bytes.len() + 1)
            .sum();
        let num_rows_required_for_copy_table: usize =
            block.copy_events.iter().map(|c| c.bytes.len() * 2).sum();
        let num_rows_required_for_keccak_table: usize = block.keccak_inputs.len();
        let num_rows_required_for_tx_table: usize =
            block.txs.iter().map(|tx| 9 + tx.call_data.len()).sum();
        let num_rows_required_for_exp_table: usize = block
            .exp_events
            .iter()
            .map(|e| e.steps.len() * OFFSET_INCREMENT)
            .sum();

        const NUM_BLINDING_ROWS: usize = 64;

        let rows_needed: usize = itertools::max([
            num_rows_required_for_execution_steps,
            num_rows_required_for_rw_table,
            num_rows_required_for_fixed_table,
            num_rows_required_for_bytecode_table,
            num_rows_required_for_copy_table,
            num_rows_required_for_keccak_table,
            num_rows_required_for_tx_table,
            num_rows_required_for_exp_table,
        ])
        .unwrap();

        let k = log2_ceil(NUM_BLINDING_ROWS + rows_needed);
        log::debug!(
            "num_rows_requred_for rw_table={}, fixed_table={}, bytecode_table={}, \
            copy_table={}, keccak_table={}, tx_table={}, exp_table={}",
            num_rows_required_for_rw_table,
            num_rows_required_for_fixed_table,
            num_rows_required_for_bytecode_table,
            num_rows_required_for_copy_table,
            num_rows_required_for_keccak_table,
            num_rows_required_for_tx_table,
            num_rows_required_for_exp_table
        );

        log::debug!("evm circuit uses k = {}, rows = {}", k, rows_needed);
        k
    }

    pub fn get_test_cicuit_from_block<F: Field>(block: Block<F>) -> EvmCircuit<F> {
        let fixed_table_tags = detect_fixed_table_tags(&block);

        EvmCircuit::<F>::new_dev(block, fixed_table_tags)
    }

    pub fn run_test_circuit<F: Field>(block: Block<F>) -> Result<(), Vec<VerifyFailure>> {
        let k = get_test_degree(&block);

        let (active_gate_rows, active_lookup_rows) = EvmCircuit::<F>::get_active_rows(&block);
        let circuit = get_test_cicuit_from_block(block);
        let prover = MockProver::<F>::run(k, &circuit, vec![]).unwrap();
        prover.verify_at_rows_par(active_gate_rows.into_iter(), active_lookup_rows.into_iter())
=======
    impl<F: Field> EvmCircuit<F> {
        pub fn get_test_cicuit_from_block(block: Block<F>) -> Self {
            let fixed_table_tags = detect_fixed_table_tags(&block);
            EvmCircuit::<F>::new_dev(block, fixed_table_tags)
        }
>>>>>>> 71ef2647
    }
}

#[cfg(test)]
mod evm_circuit_stats {
    use crate::evm_circuit::step::ExecutionState;
    use crate::test_util::CircuitTestBuilder;

    use eth_types::{bytecode, evm_types::OpcodeId, geth_types::GethData};

    use mock::test_ctx::{helpers::*, TestContext};
    use strum::IntoEnumIterator;

    #[test]
    pub fn empty_evm_circuit_no_padding() {
        CircuitTestBuilder::new_from_test_ctx(
            TestContext::<0, 0>::new(None, |_| {}, |_, _| {}, |b, _| b).unwrap(),
        )
        .run();
    }

    #[test]
    pub fn empty_evm_circuit_with_padding() {
        CircuitTestBuilder::new_from_test_ctx(
            TestContext::<0, 0>::new(None, |_| {}, |_, _| {}, |b, _| b).unwrap(),
        )
        .block_modifier(Box::new(|block| block.evm_circuit_pad_to = (1 << 18) - 100))
        .run();
    }

    /// This function prints to stdout a table with all the implemented states
    /// and their responsible opcodes with the following stats:
    /// - height: number of rows in the EVM circuit used by the execution state
    /// - gas: gas value used for the opcode execution
    /// - height/gas: ratio between circuit cost and gas cost
    ///
    /// Run with:
    /// `cargo test -p zkevm-circuits --release get_evm_states_stats --
    /// --nocapture --ignored`
    #[ignore]
    #[test]
    pub fn get_evm_states_stats() {
        let mut implemented_states = Vec::new();
        for state in ExecutionState::iter() {
            let height = state.get_step_height_option();
            if let Some(h) = height {
                implemented_states.push((state, h));
            }
        }

        let mut stats = Vec::new();
        for (state, h) in implemented_states {
            for opcode in state.responsible_opcodes() {
                let mut code = bytecode! {
                    PUSH2(0x8000)
                    PUSH2(0x00)
                    PUSH2(0x10)
                    PUSH2(0x20)
                    PUSH2(0x30)
                    PUSH2(0x40)
                    PUSH2(0x50)
                };
                code.write_op(opcode);
                code.write_op(OpcodeId::STOP);
                let block: GethData = TestContext::<2, 1>::new(
                    None,
                    account_0_code_account_1_no_code(code),
                    tx_from_1_to_0,
                    |block, _tx| block.number(0xcafeu64),
                )
                .unwrap()
                .into();
                let gas_cost = block.geth_traces[0].struct_logs[7].gas_cost.0;
                stats.push((state, opcode, h, gas_cost));
            }
        }

        println!(
            "| {: <14} | {: <14} | {: <2} | {: >6} | {: <5} |",
            "state", "opcode", "h", "g", "h/g"
        );
        println!("| ---            | ---            | ---|    --- | ---   |");
        for (state, opcode, height, gas_cost) in stats {
            println!(
                "| {: <14?} | {: <14?} | {: >2} | {: >6} | {: >1.3} |",
                state,
                opcode,
                height,
                gas_cost,
                height as f64 / gas_cost as f64
            );
        }
    }
}<|MERGE_RESOLUTION|>--- conflicted
+++ resolved
@@ -393,108 +393,12 @@
         }
     }
 
-<<<<<<< HEAD
-    pub fn run_test_circuit_geth_data_default<F: Field>(
-        block: GethData,
-    ) -> Result<(), Vec<VerifyFailure>> {
-        let mut builder =
-            BlockData::new_from_geth_data_with_params(block.clone(), CircuitsParams::default())
-                .new_circuit_input_builder();
-        builder
-            .handle_block(&block.eth_block, &block.geth_traces)
-            .unwrap();
-        let block = block_convert::<Fr>(&builder.block, &builder.code_db).unwrap();
-        run_test_circuit(block)
-    }
-
-    pub fn run_test_circuit_geth_data<F: Field>(
-        block: GethData,
-        circuits_params: CircuitsParams,
-    ) -> Result<(), Vec<VerifyFailure>> {
-        let mut builder = BlockData::new_from_geth_data_with_params(block.clone(), circuits_params)
-            .new_circuit_input_builder();
-        builder
-            .handle_block(&block.eth_block, &block.geth_traces)
-            .unwrap();
-        let block = block_convert::<Fr>(&builder.block, &builder.code_db).unwrap();
-        run_test_circuit(block)
-    }
-
-    pub fn get_test_degree<F: Field>(block: &Block<F>) -> u32 {
-        let num_rows_required_for_execution_steps: usize =
-            EvmCircuit::<F>::get_num_rows_required(block);
-        let num_rows_required_for_rw_table: usize = block.circuits_params.max_rws;
-        let num_rows_required_for_fixed_table: usize = detect_fixed_table_tags(block)
-            .iter()
-            .map(|tag| tag.build::<F>().count())
-            .sum();
-        let num_rows_required_for_bytecode_table: usize = block
-            .bytecodes
-            .values()
-            .map(|bytecode| bytecode.bytes.len() + 1)
-            .sum();
-        let num_rows_required_for_copy_table: usize =
-            block.copy_events.iter().map(|c| c.bytes.len() * 2).sum();
-        let num_rows_required_for_keccak_table: usize = block.keccak_inputs.len();
-        let num_rows_required_for_tx_table: usize =
-            block.txs.iter().map(|tx| 9 + tx.call_data.len()).sum();
-        let num_rows_required_for_exp_table: usize = block
-            .exp_events
-            .iter()
-            .map(|e| e.steps.len() * OFFSET_INCREMENT)
-            .sum();
-
-        const NUM_BLINDING_ROWS: usize = 64;
-
-        let rows_needed: usize = itertools::max([
-            num_rows_required_for_execution_steps,
-            num_rows_required_for_rw_table,
-            num_rows_required_for_fixed_table,
-            num_rows_required_for_bytecode_table,
-            num_rows_required_for_copy_table,
-            num_rows_required_for_keccak_table,
-            num_rows_required_for_tx_table,
-            num_rows_required_for_exp_table,
-        ])
-        .unwrap();
-
-        let k = log2_ceil(NUM_BLINDING_ROWS + rows_needed);
-        log::debug!(
-            "num_rows_requred_for rw_table={}, fixed_table={}, bytecode_table={}, \
-            copy_table={}, keccak_table={}, tx_table={}, exp_table={}",
-            num_rows_required_for_rw_table,
-            num_rows_required_for_fixed_table,
-            num_rows_required_for_bytecode_table,
-            num_rows_required_for_copy_table,
-            num_rows_required_for_keccak_table,
-            num_rows_required_for_tx_table,
-            num_rows_required_for_exp_table
-        );
-
-        log::debug!("evm circuit uses k = {}, rows = {}", k, rows_needed);
-        k
-    }
-
-    pub fn get_test_cicuit_from_block<F: Field>(block: Block<F>) -> EvmCircuit<F> {
-        let fixed_table_tags = detect_fixed_table_tags(&block);
-
-        EvmCircuit::<F>::new_dev(block, fixed_table_tags)
-    }
-
-    pub fn run_test_circuit<F: Field>(block: Block<F>) -> Result<(), Vec<VerifyFailure>> {
-        let k = get_test_degree(&block);
-
-        let (active_gate_rows, active_lookup_rows) = EvmCircuit::<F>::get_active_rows(&block);
-        let circuit = get_test_cicuit_from_block(block);
-        let prover = MockProver::<F>::run(k, &circuit, vec![]).unwrap();
-        prover.verify_at_rows_par(active_gate_rows.into_iter(), active_lookup_rows.into_iter())
-=======
     impl<F: Field> EvmCircuit<F> {
         pub fn get_test_cicuit_from_block(block: Block<F>) -> Self {
+
             let fixed_table_tags = detect_fixed_table_tags(&block);
             EvmCircuit::<F>::new_dev(block, fixed_table_tags)
         }
->>>>>>> 71ef2647
     }
 }
 
