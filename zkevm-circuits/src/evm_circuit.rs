//! The EVM circuit implementation.

#![allow(missing_docs)]
use halo2_proofs::{
    circuit::{Layouter, Value},
    plonk::*,
};

mod execution;
pub mod param;
pub(crate) mod step;
pub(crate) mod util;

pub mod table;

use crate::table::{BlockTable, BytecodeTable, CopyTable, ExpTable, KeccakTable, RwTable, TxTable};
use crate::util::{log2_ceil, Challenges, SubCircuit, SubCircuitConfig};
pub use crate::witness;
use bus_mapping::evm::OpcodeId;
use eth_types::Field;
use execution::ExecutionConfig;
use itertools::Itertools;
use strum::IntoEnumIterator;
use table::FixedTableTag;
use witness::Block;

/// EvmCircuitConfig implements verification of execution trace of a block.
#[derive(Clone, Debug)]
pub struct EvmCircuitConfig<F> {
    fixed_table: [Column<Fixed>; 4],
    byte_table: [Column<Fixed>; 1],
    pub(crate) execution: Box<ExecutionConfig<F>>,
    // External tables
    tx_table: TxTable,
    rw_table: RwTable,
    bytecode_table: BytecodeTable,
    block_table: BlockTable,
    copy_table: CopyTable,
    keccak_table: KeccakTable,
    exp_table: ExpTable,
}

/// Circuit configuration arguments
pub struct EvmCircuitConfigArgs<F: Field> {
    /// Challenge
    pub challenges: Challenges<Expression<F>>,
    /// TxTable
    pub tx_table: TxTable,
    /// RwTable
    pub rw_table: RwTable,
    /// BytecodeTable
    pub bytecode_table: BytecodeTable,
    /// BlockTable
    pub block_table: BlockTable,
    /// CopyTable
    pub copy_table: CopyTable,
    /// KeccakTable
    pub keccak_table: KeccakTable,
    /// ExpTable
    pub exp_table: ExpTable,
}

impl<F: Field> SubCircuitConfig<F> for EvmCircuitConfig<F> {
    type ConfigArgs = EvmCircuitConfigArgs<F>;

    /// Configure EvmCircuitConfig
    #[allow(clippy::too_many_arguments)]
    fn new(
        meta: &mut ConstraintSystem<F>,
        Self::ConfigArgs {
            challenges,
            tx_table,
            rw_table,
            bytecode_table,
            block_table,
            copy_table,
            keccak_table,
            exp_table,
        }: Self::ConfigArgs,
    ) -> Self {
        let fixed_table = [(); 4].map(|_| meta.fixed_column());
        let byte_table = [(); 1].map(|_| meta.fixed_column());
        let execution = Box::new(ExecutionConfig::configure(
            meta,
            challenges,
            &fixed_table,
            &byte_table,
            &tx_table,
            &rw_table,
            &bytecode_table,
            &block_table,
            &copy_table,
            &keccak_table,
            &exp_table,
        ));

        Self {
            fixed_table,
            byte_table,
            execution,
            tx_table,
            rw_table,
            bytecode_table,
            block_table,
            copy_table,
            keccak_table,
            exp_table,
        }
    }
}

impl<F: Field> EvmCircuitConfig<F> {
    /// Load fixed table
    pub fn load_fixed_table(
        &self,
        layouter: &mut impl Layouter<F>,
        fixed_table_tags: Vec<FixedTableTag>,
    ) -> Result<(), Error> {
        layouter.assign_region(
            || "fixed table",
            |mut region| {
                for (offset, row) in std::iter::once([F::zero(); 4])
                    .chain(fixed_table_tags.iter().flat_map(|tag| tag.build()))
                    .enumerate()
                {
                    for (column, value) in self.fixed_table.iter().zip_eq(row) {
                        region.assign_fixed(|| "", *column, offset, || Value::known(value))?;
                    }
                }

                Ok(())
            },
        )
    }

    /// Load byte table
    pub fn load_byte_table(&self, layouter: &mut impl Layouter<F>) -> Result<(), Error> {
        layouter.assign_region(
            || "byte table",
            |mut region| {
                for offset in 0..256 {
                    region.assign_fixed(
                        || "",
                        self.byte_table[0],
                        offset,
                        || Value::known(F::from(offset as u64)),
                    )?;
                }

                Ok(())
            },
        )
    }

    /// Calculate which rows are "actually" used in the circuit
    pub fn get_active_rows(&self, block: &Block<F>) -> (Vec<usize>, Vec<usize>) {
        let max_offset = self.get_num_rows_required(block);
        // some gates are enabled on all rows
        let gates_row_ids = (0..max_offset).collect();
        // lookups are enabled at "q_step" rows and byte lookup rows
        let lookup_row_ids = (0..max_offset).collect();
        (gates_row_ids, lookup_row_ids)
    }

    pub fn get_num_rows_required(&self, block: &Block<F>) -> usize {
        self.execution.get_num_rows_required(block)
    }
}

/// Tx Circuit for verifying transaction signatures
#[derive(Clone, Default, Debug)]
pub struct EvmCircuit<F: Field> {
    /// Block
    pub block: Option<Block<F>>,
    fixed_table_tags: Vec<FixedTableTag>,
}

impl<F: Field> EvmCircuit<F> {
    /// Return a new EvmCircuit
    pub fn new(block: Block<F>) -> Self {
        Self {
            block: Some(block),
            fixed_table_tags: FixedTableTag::iter().collect(),
        }
    }

    pub fn new_dev(block: Block<F>, fixed_table_tags: Vec<FixedTableTag>) -> Self {
        Self {
            block: Some(block),
            fixed_table_tags,
        }
    }
}

impl<F: Field> SubCircuit<F> for EvmCircuit<F> {
    type Config = EvmCircuitConfig<F>;

    fn new_from_block(block: &witness::Block<F>) -> Self {
        Self::new(block.clone())
    }

    /// Return the minimum number of rows required to prove the block
    fn min_num_rows_block(block: &witness::Block<F>) -> (usize, usize) {
        let num_rows_required_for_execution_steps: usize =
            EvmCircuit::<F>::get_num_rows_required(block);
        let num_rows_required_for_fixed_table: usize = detect_fixed_table_tags(block)
            .iter()
            .map(|tag| tag.build::<F>().count())
            .sum();
        (
            std::cmp::max(
                num_rows_required_for_execution_steps,
                num_rows_required_for_fixed_table,
            ),
            block.evm_circuit_pad_to,
        )
    }

    /// Make the assignments to the EvmCircuit
    fn synthesize_sub(
        &self,
        config: &Self::Config,
        challenges: &Challenges<Value<F>>,
        layouter: &mut impl Layouter<F>,
    ) -> Result<(), Error> {
        let block = self.block.as_ref().unwrap();

        config.load_fixed_table(layouter, self.fixed_table_tags.clone())?;
        config.load_byte_table(layouter)?;
        config.execution.assign_block(layouter, block, challenges)
    }
}

/// create fixed_table_tags needed given witness block
pub(crate) fn detect_fixed_table_tags<F: Field>(block: &Block<F>) -> Vec<FixedTableTag> {
    let need_bitwise_lookup = block.txs.iter().any(|tx| {
        tx.steps.iter().any(|step| {
            matches!(
                step.opcode,
                Some(OpcodeId::AND)
                    | Some(OpcodeId::OR)
                    | Some(OpcodeId::XOR)
                    | Some(OpcodeId::NOT)
            )
        })
    });
    FixedTableTag::iter()
        .filter(|t| {
            !matches!(
                t,
                FixedTableTag::BitwiseAnd | FixedTableTag::BitwiseOr | FixedTableTag::BitwiseXor
            ) || need_bitwise_lookup
        })
        .collect()
}

#[cfg(any(feature = "test", test))]
pub mod test {
    use super::*;
    use std::convert::TryInto;

    use crate::{
        evm_circuit::{witness::Block, EvmCircuitConfig},
        exp_circuit::OFFSET_INCREMENT,
        table::{BlockTable, BytecodeTable, CopyTable, ExpTable, KeccakTable, RwTable, TxTable},
        util::Challenges,
<<<<<<< HEAD
        util::DEFAULT_RAND,
=======
>>>>>>> a6267835
        witness::block_convert,
    };
    use bus_mapping::{circuit_input_builder::CircuitsParams, mock::BlockData};
    use eth_types::{geth_types::GethData, Field, Word};
    use halo2_proofs::halo2curves::bn256::Fr;
    use halo2_proofs::{
        circuit::{Layouter, SimpleFloorPlanner},
        dev::{MockProver, VerifyFailure},
        plonk::{Circuit, ConstraintSystem, Error, Expression},
    };
    use rand::{
        distributions::uniform::{SampleRange, SampleUniform},
        random, thread_rng, Rng,
    };

    pub(crate) fn rand_range<T, R>(range: R) -> T
    where
        T: SampleUniform,
        R: SampleRange<T>,
    {
        thread_rng().gen_range(range)
    }

    pub(crate) fn rand_bytes(n: usize) -> Vec<u8> {
        (0..n).map(|_| random()).collect()
    }

    pub(crate) fn rand_bytes_array<const N: usize>() -> [u8; N] {
        [(); N].map(|_| random())
    }

    pub(crate) fn rand_word() -> Word {
        Word::from_big_endian(&rand_bytes_array::<32>())
    }

    impl<F: Field> Circuit<F> for EvmCircuit<F> {
        type Config = (EvmCircuitConfig<F>, Challenges);
        type FloorPlanner = SimpleFloorPlanner;

        fn without_witnesses(&self) -> Self {
            Self::default()
        }

        fn configure(meta: &mut ConstraintSystem<F>) -> Self::Config {
            let rw_table = RwTable::construct(meta);
            let tx_table = TxTable::construct(meta);
            let bytecode_table = BytecodeTable::construct(meta);
            let block_table = BlockTable::construct(meta);
            let q_copy_table = meta.fixed_column();
            let copy_table = CopyTable::construct(meta, q_copy_table);
            let keccak_table = KeccakTable::construct(meta);
            let exp_table = ExpTable::construct(meta);
<<<<<<< HEAD
            let power_of_randomness: [Expression<F>; 31] = (1..32)
                .map(|exp| Expression::Constant(F::from_u128(DEFAULT_RAND).pow(&[exp, 0, 0, 0])))
                .collect::<Vec<_>>()
                .try_into()
                .unwrap();
            EvmCircuitConfig::new(
                meta,
                EvmCircuitConfigArgs {
                    power_of_randomness,
                    tx_table,
                    rw_table,
                    bytecode_table,
                    block_table,
                    copy_table,
                    keccak_table,
                    exp_table,
                },
=======
            let challenges = Challenges::construct(meta);
            let challenges_expr = challenges.exprs(meta);

            (
                EvmCircuitConfig::new(
                    meta,
                    EvmCircuitConfigArgs {
                        challenges: challenges_expr,
                        tx_table,
                        rw_table,
                        bytecode_table,
                        block_table,
                        copy_table,
                        keccak_table,
                        exp_table,
                    },
                ),
                challenges,
>>>>>>> a6267835
            )
        }

        fn synthesize(
            &self,
            config: Self::Config,
            mut layouter: impl Layouter<F>,
        ) -> Result<(), Error> {
            let block = self.block.as_ref().unwrap();

            let (config, challenges) = config;
            let challenges = challenges.values(&mut layouter);

            config.tx_table.load(
                &mut layouter,
                &block.txs,
                block.circuits_params.max_txs,
                &challenges,
            )?;
            block.rws.check_rw_counter_sanity();
            config.rw_table.load(
                &mut layouter,
                &block.rws.table_assignments(),
                block.circuits_params.max_rws,
                challenges.evm_word(),
            )?;
            config
                .bytecode_table
                .load(&mut layouter, block.bytecodes.values(), &challenges)?;
            config
                .block_table
<<<<<<< HEAD
                .load(&mut layouter, &block.context, &block.txs, 1, &challenges)?;
=======
                .load(&mut layouter, &block.context, challenges.evm_word())?;
>>>>>>> a6267835
            config.copy_table.load(&mut layouter, block, &challenges)?;
            config
                .keccak_table
                .dev_load(&mut layouter, &block.sha3_inputs, &challenges)?;
            config.exp_table.load(&mut layouter, block)?;

            self.synthesize_sub(&config, &challenges, &mut layouter)
        }
    }

    impl<F: Field> EvmCircuit<F> {
        pub fn get_num_rows_required(block: &Block<F>) -> usize {
            let mut cs = ConstraintSystem::default();
            let config = EvmCircuit::<F>::configure(&mut cs);
            config.0.get_num_rows_required(block)
        }

        pub fn get_active_rows(block: &Block<F>) -> (Vec<usize>, Vec<usize>) {
            let mut cs = ConstraintSystem::default();
            let config = EvmCircuit::<F>::configure(&mut cs);
            config.0.get_active_rows(block)
        }
    }

    pub fn run_test_circuit_geth_data_default<F: Field>(
        block: GethData,
    ) -> Result<(), Vec<VerifyFailure>> {
        let mut builder =
            BlockData::new_from_geth_data_with_params(block.clone(), CircuitsParams::default())
                .new_circuit_input_builder();
        builder
            .handle_block(&block.eth_block, &block.geth_traces)
            .unwrap();
        let block = block_convert::<Fr>(&builder.block, &builder.code_db).unwrap();
        run_test_circuit(block)
    }

    pub fn run_test_circuit_geth_data<F: Field>(
        block: GethData,
        circuits_params: CircuitsParams,
    ) -> Result<(), Vec<VerifyFailure>> {
        let mut builder = BlockData::new_from_geth_data_with_params(block.clone(), circuits_params)
            .new_circuit_input_builder();
        builder
            .handle_block(&block.eth_block, &block.geth_traces)
            .unwrap();
        let block = block_convert::<Fr>(&builder.block, &builder.code_db).unwrap();
        run_test_circuit(block)
    }

    pub fn get_test_degree<F: Field>(block: &Block<F>) -> u32 {
        let num_rows_required_for_execution_steps: usize =
            EvmCircuit::<F>::get_num_rows_required(block);
        let num_rows_required_for_rw_table: usize = block.circuits_params.max_rws;
        let num_rows_required_for_fixed_table: usize = detect_fixed_table_tags(block)
            .iter()
            .map(|tag| tag.build::<F>().count())
            .sum();
        let num_rows_required_for_bytecode_table: usize = block
            .bytecodes
            .values()
            .map(|bytecode| bytecode.bytes.len() + 1)
            .sum();
        let num_rows_required_for_copy_table: usize =
            block.copy_events.iter().map(|c| c.bytes.len() * 2).sum();
        let num_rows_required_for_keccak_table: usize = block.keccak_inputs.len();
        let num_rows_required_for_tx_table: usize =
            block.txs.iter().map(|tx| 9 + tx.call_data.len()).sum();
        let num_rows_required_for_exp_table: usize = block
            .exp_events
            .iter()
            .map(|e| e.steps.len() * OFFSET_INCREMENT)
            .sum();

        const NUM_BLINDING_ROWS: usize = 64;

        let rows_needed: usize = itertools::max([
            num_rows_required_for_execution_steps,
            num_rows_required_for_rw_table,
            num_rows_required_for_fixed_table,
            num_rows_required_for_bytecode_table,
            num_rows_required_for_copy_table,
            num_rows_required_for_keccak_table,
            num_rows_required_for_tx_table,
            num_rows_required_for_exp_table,
        ])
        .unwrap();

        let k = log2_ceil(NUM_BLINDING_ROWS + rows_needed);
        log::debug!(
<<<<<<< HEAD
            "{:?}",
            [
                num_rows_required_for_rw_table,
                num_rows_required_for_fixed_table,
                num_rows_required_for_bytecode_table,
                num_rows_required_for_copy_table,
                num_rows_required_for_keccak_table,
                num_rows_required_for_tx_table,
                num_rows_required_for_exp_table
            ]
=======
            "num_rows_requred_for rw_table={}, fixed_table={}, bytecode_table={}, \
            copy_table={}, keccak_table={}, tx_table={}, exp_table={}",
            num_rows_required_for_rw_table,
            num_rows_required_for_fixed_table,
            num_rows_required_for_bytecode_table,
            num_rows_required_for_copy_table,
            num_rows_required_for_keccak_table,
            num_rows_required_for_tx_table,
            num_rows_required_for_exp_table
>>>>>>> a6267835
        );
        log::debug!("evm circuit uses k = {}, rows = {}", k, rows_needed);
        k
    }

    pub fn get_test_cicuit_from_block<F: Field>(block: Block<F>) -> EvmCircuit<F> {
        let fixed_table_tags = detect_fixed_table_tags(&block);

        EvmCircuit::<F>::new_dev(block, fixed_table_tags)
    }

    pub fn run_test_circuit<F: Field>(block: Block<F>) -> Result<(), Vec<VerifyFailure>> {
        let k = get_test_degree(&block);

        let (active_gate_rows, active_lookup_rows) = EvmCircuit::<F>::get_active_rows(&block);
<<<<<<< HEAD
=======

>>>>>>> a6267835
        let circuit = get_test_cicuit_from_block(block);
        let prover = MockProver::<F>::run(k, &circuit, vec![]).unwrap();
        prover.verify_at_rows_par(active_gate_rows.into_iter(), active_lookup_rows.into_iter())
    }
}

#[cfg(test)]
mod evm_circuit_stats {
    use super::test::*;
    use super::*;
    use crate::{evm_circuit::step::ExecutionState, witness::block_convert};
    use bus_mapping::{circuit_input_builder::CircuitsParams, mock::BlockData};
    use eth_types::{bytecode, evm_types::OpcodeId, geth_types::GethData};
    use halo2_proofs::halo2curves::bn256::Fr;
    use halo2_proofs::plonk::ConstraintSystem;
    use mock::test_ctx::{helpers::*, TestContext};
    use strum::IntoEnumIterator;

    fn get_empty_witness_block() -> Block<Fr> {
        let block: GethData = TestContext::<0, 0>::new(None, |_| {}, |_, _| {}, |b, _| b)
            .unwrap()
            .into();
        let mut builder =
            BlockData::new_from_geth_data_with_params(block.clone(), CircuitsParams::default())
                .new_circuit_input_builder();
        builder
            .handle_block(&block.eth_block, &block.geth_traces)
            .unwrap();

        block_convert(&builder.block, &builder.code_db).unwrap()
    }

    #[test]
    pub fn empty_evm_circuit_no_padding() {
        let block = get_empty_witness_block();
        run_test_circuit(block).unwrap();
    }

    #[test]
    pub fn empty_evm_circuit_with_padding() {
        let mut block = get_empty_witness_block();
        block.evm_circuit_pad_to = (1 << 18) - 100;
        run_test_circuit(block).unwrap();
    }

    /// This function prints to stdout a table with all the implemented states
    /// and their responsible opcodes with the following stats:
    /// - height: number of rows in the EVM circuit used by the execution state
    /// - gas: gas value used for the opcode execution
    /// - height/gas: ratio between circuit cost and gas cost
    ///
    /// Run with:
    /// `cargo test -p zkevm-circuits --release get_evm_states_stats --
    /// --nocapture --ignored`
    #[ignore]
    #[test]
    pub fn get_evm_states_stats() {
        let mut meta = ConstraintSystem::<Fr>::default();
        let circuit = EvmCircuit::configure(&mut meta);

        let mut implemented_states = Vec::new();
        for state in ExecutionState::iter() {
            let height = circuit.0.execution.get_step_height_option(state);
            if let Some(h) = height {
                implemented_states.push((state, h));
            }
        }

        let mut stats = Vec::new();
        for (state, h) in implemented_states {
            for opcode in state.responsible_opcodes() {
                let mut code = bytecode! {
                    PUSH2(0x8000)
                    PUSH2(0x00)
                    PUSH2(0x10)
                    PUSH2(0x20)
                    PUSH2(0x30)
                    PUSH2(0x40)
                    PUSH2(0x50)
                };
                code.write_op(opcode);
                code.write_op(OpcodeId::STOP);
                let block: GethData = TestContext::<2, 1>::new(
                    None,
                    account_0_code_account_1_no_code(code),
                    tx_from_1_to_0,
                    |block, _tx| block.number(0xcafeu64),
                )
                .unwrap()
                .into();
                let gas_cost = block.geth_traces[0].struct_logs[7].gas_cost.0;
                stats.push((state, opcode, h, gas_cost));
            }
        }

        println!(
            "| {: <14} | {: <14} | {: <2} | {: >6} | {: <5} |",
            "state", "opcode", "h", "g", "h/g"
        );
        println!("| ---            | ---            | ---|    --- | ---   |");
        for (state, opcode, height, gas_cost) in stats {
            println!(
                "| {: <14?} | {: <14?} | {: >2} | {: >6} | {: >1.3} |",
                state,
                opcode,
                height,
                gas_cost,
                height as f64 / gas_cost as f64
            );
        }
    }
}<|MERGE_RESOLUTION|>--- conflicted
+++ resolved
@@ -264,10 +264,7 @@
         exp_circuit::OFFSET_INCREMENT,
         table::{BlockTable, BytecodeTable, CopyTable, ExpTable, KeccakTable, RwTable, TxTable},
         util::Challenges,
-<<<<<<< HEAD
         util::DEFAULT_RAND,
-=======
->>>>>>> a6267835
         witness::block_convert,
     };
     use bus_mapping::{circuit_input_builder::CircuitsParams, mock::BlockData};
@@ -320,28 +317,9 @@
             let copy_table = CopyTable::construct(meta, q_copy_table);
             let keccak_table = KeccakTable::construct(meta);
             let exp_table = ExpTable::construct(meta);
-<<<<<<< HEAD
-            let power_of_randomness: [Expression<F>; 31] = (1..32)
-                .map(|exp| Expression::Constant(F::from_u128(DEFAULT_RAND).pow(&[exp, 0, 0, 0])))
-                .collect::<Vec<_>>()
-                .try_into()
-                .unwrap();
-            EvmCircuitConfig::new(
-                meta,
-                EvmCircuitConfigArgs {
-                    power_of_randomness,
-                    tx_table,
-                    rw_table,
-                    bytecode_table,
-                    block_table,
-                    copy_table,
-                    keccak_table,
-                    exp_table,
-                },
-=======
             let challenges = Challenges::construct(meta);
             let challenges_expr = challenges.exprs(meta);
-
+                .
             (
                 EvmCircuitConfig::new(
                     meta,
@@ -357,7 +335,6 @@
                     },
                 ),
                 challenges,
->>>>>>> a6267835
             )
         }
 
@@ -389,11 +366,7 @@
                 .load(&mut layouter, block.bytecodes.values(), &challenges)?;
             config
                 .block_table
-<<<<<<< HEAD
                 .load(&mut layouter, &block.context, &block.txs, 1, &challenges)?;
-=======
-                .load(&mut layouter, &block.context, challenges.evm_word())?;
->>>>>>> a6267835
             config.copy_table.load(&mut layouter, block, &challenges)?;
             config
                 .keccak_table
@@ -484,9 +457,8 @@
 
         let k = log2_ceil(NUM_BLINDING_ROWS + rows_needed);
         log::debug!(
-<<<<<<< HEAD
-            "{:?}",
-            [
+            "num_rows_requred_for rw_table={}, fixed_table={}, bytecode_table={}, \
+            copy_table={}, keccak_table={}, tx_table={}, exp_table={}",
                 num_rows_required_for_rw_table,
                 num_rows_required_for_fixed_table,
                 num_rows_required_for_bytecode_table,
@@ -494,19 +466,8 @@
                 num_rows_required_for_keccak_table,
                 num_rows_required_for_tx_table,
                 num_rows_required_for_exp_table
-            ]
-=======
-            "num_rows_requred_for rw_table={}, fixed_table={}, bytecode_table={}, \
-            copy_table={}, keccak_table={}, tx_table={}, exp_table={}",
-            num_rows_required_for_rw_table,
-            num_rows_required_for_fixed_table,
-            num_rows_required_for_bytecode_table,
-            num_rows_required_for_copy_table,
-            num_rows_required_for_keccak_table,
-            num_rows_required_for_tx_table,
-            num_rows_required_for_exp_table
->>>>>>> a6267835
         );
+
         log::debug!("evm circuit uses k = {}, rows = {}", k, rows_needed);
         k
     }
@@ -521,10 +482,6 @@
         let k = get_test_degree(&block);
 
         let (active_gate_rows, active_lookup_rows) = EvmCircuit::<F>::get_active_rows(&block);
-<<<<<<< HEAD
-=======
-
->>>>>>> a6267835
         let circuit = get_test_cicuit_from_block(block);
         let prover = MockProver::<F>::run(k, &circuit, vec![]).unwrap();
         prover.verify_at_rows_par(active_gate_rows.into_iter(), active_lookup_rows.into_iter())
