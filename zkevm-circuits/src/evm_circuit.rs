//! The EVM circuit implementation.

#![allow(missing_docs)]
use halo2_proofs::{
    circuit::{Cell, Layouter, SimpleFloorPlanner, Value},
    plonk::*,
};

mod execution;
pub mod param;
pub(crate) mod step;
pub mod table;
pub(crate) mod util;

#[cfg(any(feature = "test", test))]
pub(crate) mod test;
#[cfg(any(feature = "test", test, feature = "test-circuits"))]
pub use self::EvmCircuit as TestEvmCircuit;

pub use crate::witness;
use crate::{
    evm_circuit::param::{MAX_STEP_HEIGHT, STEP_STATE_HEIGHT},
    table::{
<<<<<<< HEAD
        BlockTable, BytecodeTable, CopyTable, EccTable, ExpTable, KeccakTable, LookupTable,
=======
        BlockTable, BytecodeTable, CopyTable, ExpTable, KeccakTable, LookupTable, PowOfRandTable,
>>>>>>> 4cd59565
        RwTable, SigTable, TxTable,
    },
    util::{SubCircuit, SubCircuitConfig},
};
use bus_mapping::evm::OpcodeId;
use eth_types::Field;
use execution::ExecutionConfig;
use itertools::Itertools;
use strum::IntoEnumIterator;
use table::FixedTableTag;
use witness::Block;

/// EvmCircuitConfig implements verification of execution trace of a block.
#[derive(Clone, Debug)]
pub struct EvmCircuitConfig<F> {
    fixed_table: [Column<Fixed>; 4],
    byte_table: [Column<Fixed>; 1],
    pub(crate) execution: Box<ExecutionConfig<F>>,
    // External tables
    tx_table: TxTable,
    rw_table: RwTable,
    bytecode_table: BytecodeTable,
    block_table: BlockTable,
    copy_table: CopyTable,
    keccak_table: KeccakTable,
    exp_table: ExpTable,
    sig_table: SigTable,
<<<<<<< HEAD
    ecc_table: EccTable,
=======
    pow_of_rand_table: PowOfRandTable,
>>>>>>> 4cd59565
}

/// Circuit configuration arguments
pub struct EvmCircuitConfigArgs<F: Field> {
    /// Challenge
    pub challenges: crate::util::Challenges<Expression<F>>,
    /// TxTable
    pub tx_table: TxTable,
    /// RwTable
    pub rw_table: RwTable,
    /// BytecodeTable
    pub bytecode_table: BytecodeTable,
    /// BlockTable
    pub block_table: BlockTable,
    /// CopyTable
    pub copy_table: CopyTable,
    /// KeccakTable
    pub keccak_table: KeccakTable,
    /// ExpTable
    pub exp_table: ExpTable,
    /// SigTable
    pub sig_table: SigTable,
<<<<<<< HEAD
    /// Ecc Table.
    pub ecc_table: EccTable,
=======
    // Power of Randomness Table.
    pub pow_of_rand_table: PowOfRandTable,
>>>>>>> 4cd59565
}

/// Circuit exported cells after synthesis, used for subcircuit
#[derive(Clone, Debug)]
pub struct EvmCircuitExports<V> {
    /// withdraw root
    pub withdraw_root: (Cell, Value<V>),
}

impl<F: Field> SubCircuitConfig<F> for EvmCircuitConfig<F> {
    type ConfigArgs = EvmCircuitConfigArgs<F>;

    /// Configure EvmCircuitConfig
    #[allow(clippy::too_many_arguments)]
    fn new(
        meta: &mut ConstraintSystem<F>,
        Self::ConfigArgs {
            challenges,
            tx_table,
            rw_table,
            bytecode_table,
            block_table,
            copy_table,
            keccak_table,
            exp_table,
            sig_table,
<<<<<<< HEAD
            ecc_table,
=======
            pow_of_rand_table,
>>>>>>> 4cd59565
        }: Self::ConfigArgs,
    ) -> Self {
        let fixed_table = [(); 4].map(|_| meta.fixed_column());
        let byte_table = [(); 1].map(|_| meta.fixed_column());
        let execution = Box::new(ExecutionConfig::configure(
            meta,
            challenges,
            &fixed_table,
            &byte_table,
            &tx_table,
            &rw_table,
            &bytecode_table,
            &block_table,
            &copy_table,
            &keccak_table,
            &exp_table,
            &sig_table,
<<<<<<< HEAD
            &ecc_table,
=======
            &pow_of_rand_table,
>>>>>>> 4cd59565
        ));

        meta.annotate_lookup_any_column(byte_table[0], || "byte_range");
        fixed_table.iter().enumerate().for_each(|(idx, &col)| {
            meta.annotate_lookup_any_column(col, || format!("fix_table_{idx}"))
        });
        tx_table.annotate_columns(meta);
        rw_table.annotate_columns(meta);
        bytecode_table.annotate_columns(meta);
        block_table.annotate_columns(meta);
        copy_table.annotate_columns(meta);
        keccak_table.annotate_columns(meta);
        exp_table.annotate_columns(meta);
        sig_table.annotate_columns(meta);
<<<<<<< HEAD
        ecc_table.annotate_columns(meta);
=======
        pow_of_rand_table.annotate_columns(meta);
>>>>>>> 4cd59565

        Self {
            fixed_table,
            byte_table,
            execution,
            tx_table,
            rw_table,
            bytecode_table,
            block_table,
            copy_table,
            keccak_table,
            exp_table,
            sig_table,
<<<<<<< HEAD
            ecc_table,
=======
            pow_of_rand_table,
>>>>>>> 4cd59565
        }
    }
}

impl<F: Field> EvmCircuitConfig<F> {
    /// Load fixed table
    pub fn load_fixed_table(
        &self,
        layouter: &mut impl Layouter<F>,
        fixed_table_tags: Vec<FixedTableTag>,
    ) -> Result<(), Error> {
        layouter.assign_region(
            || "fixed table",
            |mut region| {
                for (offset, row) in std::iter::once([F::zero(); 4])
                    .chain(fixed_table_tags.iter().flat_map(|tag| tag.build()))
                    .enumerate()
                {
                    for (column, value) in self.fixed_table.iter().zip_eq(row) {
                        region.assign_fixed(|| "", *column, offset, || Value::known(value))?;
                    }
                }

                Ok(())
            },
        )
    }

    /// Load byte table
    pub fn load_byte_table(&self, layouter: &mut impl Layouter<F>) -> Result<(), Error> {
        layouter.assign_region(
            || "byte table",
            |mut region| {
                for offset in 0..256 {
                    region.assign_fixed(
                        || "",
                        self.byte_table[0],
                        offset,
                        || Value::known(F::from(offset as u64)),
                    )?;
                }

                Ok(())
            },
        )
    }
}

/// Tx Circuit for verifying transaction signatures
#[derive(Clone, Default, Debug)]
pub struct EvmCircuit<F: Field> {
    /// Block
    pub block: Option<Block<F>>,
    fixed_table_tags: Vec<FixedTableTag>,
    pub(crate) exports: std::cell::RefCell<Option<EvmCircuitExports<Assigned<F>>>>,
}

impl<F: Field> EvmCircuit<F> {
    /// Return a new EvmCircuit
    pub fn new(block: Block<F>) -> Self {
        Self {
            block: Some(block),
            fixed_table_tags: FixedTableTag::iter().collect(),
            ..Default::default()
        }
    }

    pub fn new_dev(block: Block<F>, fixed_table_tags: Vec<FixedTableTag>) -> Self {
        Self {
            block: Some(block),
            fixed_table_tags,
            ..Default::default()
        }
    }

    /// Calculate which rows are "actually" used in the circuit
    pub fn get_active_rows(block: &Block<F>) -> (Vec<usize>, Vec<usize>) {
        let max_offset = Self::get_num_rows_required(block);
        // some gates are enabled on all rows
        let gates_row_ids = (0..max_offset).collect();
        // lookups are enabled at "q_step" rows and byte lookup rows
        let lookup_row_ids = (0..max_offset).collect();
        (gates_row_ids, lookup_row_ids)
    }

    pub fn get_num_rows_required_no_padding(block: &Block<F>) -> usize {
        // Start at 1 so we can be sure there is an unused `next` row available
        let mut num_rows = 1;
        for transaction in &block.txs {
            for step in &transaction.steps {
                num_rows += step.execution_state.get_step_height();
            }
        }
        num_rows += 1; // EndBlock
        num_rows
    }

    pub fn get_num_rows_required(block: &Block<F>) -> usize {
        let evm_rows = block.circuits_params.max_evm_rows;
        if evm_rows == 0 {
            Self::get_min_num_rows_required(block)
        } else {
            // It must have at least one unused row.
            block.circuits_params.max_evm_rows + 1
        }
    }

    pub fn get_min_num_rows_required(block: &Block<F>) -> usize {
        let mut num_rows = 0;
        for transaction in &block.txs {
            for step in &transaction.steps {
                num_rows += step.execution_state.get_step_height();
            }
        }

        // It must have one row for EndBlock and at least one unused one
        num_rows + 2
    }
}

impl<F: Field> SubCircuit<F> for EvmCircuit<F> {
    type Config = EvmCircuitConfig<F>;

    fn unusable_rows() -> usize {
        // Most columns are queried at MAX_STEP_HEIGHT + STEP_STATE_HEIGHT distinct rotations, so
        // returns (MAX_STEP_HEIGHT + STEP_STATE_HEIGHT + 3) unusable rows.
        MAX_STEP_HEIGHT + STEP_STATE_HEIGHT + 3
    }

    fn new_from_block(block: &witness::Block<F>) -> Self {
        Self::new(block.clone())
    }

    /// Return the minimum number of rows required to prove the block
    fn min_num_rows_block(block: &witness::Block<F>) -> (usize, usize) {
        let num_rows_required_for_execution_steps: usize =
            Self::get_num_rows_required_no_padding(block);
        let num_rows_required_for_fixed_table: usize = detect_fixed_table_tags(block)
            .iter()
            .map(|tag| tag.build::<F>().count())
            .sum();
        (
            num_rows_required_for_execution_steps,
            std::cmp::max(
                block.circuits_params.max_evm_rows,
                std::cmp::max(
                    num_rows_required_for_fixed_table,
                    num_rows_required_for_execution_steps,
                ),
            ),
        )
    }

    /// Make the assignments to the EvmCircuit
    fn synthesize_sub(
        &self,
        config: &Self::Config,
        challenges: &crate::util::Challenges<Value<F>>,
        layouter: &mut impl Layouter<F>,
    ) -> Result<(), Error> {
        let block = self.block.as_ref().unwrap();

        config.load_fixed_table(layouter, self.fixed_table_tags.clone())?;
        config.load_byte_table(layouter)?;
        let export = config.execution.assign_block(layouter, block, challenges)?;
        self.exports.borrow_mut().replace(export);
        Ok(())
    }
}

/// create fixed_table_tags needed given witness block
pub(crate) fn detect_fixed_table_tags<F: Field>(block: &Block<F>) -> Vec<FixedTableTag> {
    let need_bitwise_lookup = block.txs.iter().any(|tx| {
        tx.steps.iter().any(|step| {
            matches!(
                step.opcode,
                Some(OpcodeId::AND)
                    | Some(OpcodeId::OR)
                    | Some(OpcodeId::XOR)
                    | Some(OpcodeId::NOT)
            )
        })
    });
    FixedTableTag::iter()
        .filter(|t| {
            !matches!(
                t,
                FixedTableTag::BitwiseAnd | FixedTableTag::BitwiseOr | FixedTableTag::BitwiseXor
            ) || need_bitwise_lookup
        })
        .collect()
}

#[cfg(all(feature = "disabled", test))]
pub(crate) mod cached {
    use super::*;
    use halo2_proofs::halo2curves::bn256::Fr;
    use lazy_static::lazy_static;

    struct Cache {
        cs: ConstraintSystem<Fr>,
        config: (EvmCircuitConfig<Fr>, Challenges),
    }

    lazy_static! {
        /// Cached values of the ConstraintSystem after the EVM Circuit configuration and the EVM
        /// Circuit configuration.  These values are calculated just once.
        static ref CACHE: Cache = {
            let mut meta = ConstraintSystem::<Fr>::default();
            let config = EvmCircuit::<Fr>::configure(&mut meta);
            Cache { cs: meta, config }
        };
    }

    /// Wrapper over the EvmCircuit that behaves the same way and also
    /// implements the halo2 Circuit trait, but reuses the precalculated
    /// results of the configuration which are cached in the public variable
    /// `CACHE`.  This wrapper is useful for testing because it allows running
    /// many unit tests while reusing the configuration step of the circuit.
    pub struct EvmCircuitCached(EvmCircuit<Fr>);

    impl Circuit<Fr> for EvmCircuitCached {
        type Config = (EvmCircuitConfig<Fr>, Challenges);
        type FloorPlanner = SimpleFloorPlanner;

        fn without_witnesses(&self) -> Self {
            Self(self.0.without_witnesses())
        }

        fn configure(meta: &mut ConstraintSystem<Fr>) -> Self::Config {
            *meta = CACHE.cs.clone();
            CACHE.config.clone()
        }

        fn synthesize(
            &self,
            config: Self::Config,
            layouter: impl Layouter<Fr>,
        ) -> Result<(), Error> {
            self.0.synthesize(config, layouter)
        }
    }

    impl EvmCircuitCached {
        pub fn get_test_cicuit_from_block(block: Block<Fr>) -> Self {
            Self(EvmCircuit::<Fr>::get_test_cicuit_from_block(block))
        }
    }
}

// Always exported because of `EXECUTION_STATE_HEIGHT_MAP`

#[cfg(not(feature = "onephase"))]
use crate::util::Challenges;
#[cfg(feature = "onephase")]
use crate::util::MockChallenges as Challenges;

impl<F: Field> Circuit<F> for EvmCircuit<F> {
    type Config = (EvmCircuitConfig<F>, Challenges);
    type FloorPlanner = SimpleFloorPlanner;

    fn without_witnesses(&self) -> Self {
        Self::default()
    }

    fn configure(meta: &mut ConstraintSystem<F>) -> Self::Config {
        let challenges = Challenges::construct(meta);
        let challenges_expr = challenges.exprs(meta);
        let rw_table = RwTable::construct(meta);
        let tx_table = TxTable::construct(meta);
        let bytecode_table = BytecodeTable::construct(meta);
        let block_table = BlockTable::construct(meta);
        let q_copy_table = meta.fixed_column();
        let copy_table = CopyTable::construct(meta, q_copy_table);
        let keccak_table = KeccakTable::construct(meta);
        let exp_table = ExpTable::construct(meta);
        let sig_table = SigTable::construct(meta);
<<<<<<< HEAD
        let ecc_table = EccTable::construct(meta);
=======
        let pow_of_rand_table = PowOfRandTable::construct(meta, &challenges_expr);
>>>>>>> 4cd59565
        (
            EvmCircuitConfig::new(
                meta,
                EvmCircuitConfigArgs {
                    challenges: challenges_expr,
                    tx_table,
                    rw_table,
                    bytecode_table,
                    block_table,
                    copy_table,
                    keccak_table,
                    exp_table,
                    sig_table,
<<<<<<< HEAD
                    ecc_table,
=======
                    pow_of_rand_table,
>>>>>>> 4cd59565
                },
            ),
            challenges,
        )
    }

    fn synthesize(
        &self,
        config: Self::Config,
        mut layouter: impl Layouter<F>,
    ) -> Result<(), Error> {
        let block = self.block.as_ref().unwrap();

        let (config, challenges) = config;
        let challenges = challenges.values(&layouter);

        config.tx_table.load(
            &mut layouter,
            &block.txs,
            block.circuits_params.max_txs,
            block.circuits_params.max_calldata,
            block.chain_id,
            &challenges,
        )?;
        block.rws.check_rw_counter_sanity();
        config.rw_table.load(
            &mut layouter,
            &block.rws.table_assignments(),
            block.circuits_params.max_rws,
            challenges.evm_word(),
        )?;
        config
            .bytecode_table
            .dev_load(&mut layouter, block.bytecodes.values(), &challenges)?;
        config
            .block_table
            .dev_load(&mut layouter, &block.context, &block.txs, &challenges)?;
        config
            .copy_table
            .dev_load(&mut layouter, block, &challenges)?;
        config
            .keccak_table
            .dev_load(&mut layouter, &block.sha3_inputs, &challenges)?;
        config.exp_table.dev_load(&mut layouter, block)?;
        config
            .sig_table
            .dev_load(&mut layouter, block, &challenges)?;
<<<<<<< HEAD
        config.ecc_table.dev_load(
            &mut layouter,
            block.circuits_params.max_ec_ops,
            &block.get_ec_add_ops(),
            &block.get_ec_mul_ops(),
            &block.get_ec_pairing_ops(),
            &challenges,
        )?;
=======
        config
            .pow_of_rand_table
            .dev_load(&mut layouter, &challenges)?;
>>>>>>> 4cd59565

        self.synthesize_sub(&config, &challenges, &mut layouter)
    }
}

#[cfg(test)]
mod evm_circuit_stats {
    use crate::{
        evm_circuit::{
            param::{
                LOOKUP_CONFIG, N_BYTE_LOOKUPS, N_COPY_COLUMNS, N_PHASE1_COLUMNS, N_PHASE2_COLUMNS,
                N_PHASE2_COPY_COLUMNS,
            },
            step::ExecutionState,
            EvmCircuit,
        },
        stats::print_circuit_stats_by_states,
        test_util::CircuitTestBuilder,
        util::{unusable_rows, SubCircuit},
        witness::block_convert,
    };
    use bus_mapping::{circuit_input_builder::CircuitsParams, mock::BlockData};
    use cli_table::{print_stdout, Cell, Style, Table};
    use eth_types::{bytecode, evm_types::OpcodeId, geth_types::GethData, ToWord};
    use halo2_proofs::{
        dev::MockProver,
        halo2curves::bn256::Fr,
        plonk::{Circuit, ConstraintSystem},
    };
    use itertools::Itertools;
    use mock::{
        test_ctx::{
            helpers::{account_0_code_account_1_no_code, tx_from_1_to_0},
            TestContext,
        },
        MOCK_ACCOUNTS,
    };

    #[test]
    fn evm_circuit_unusable_rows() {
        assert_eq!(
            EvmCircuit::<Fr>::unusable_rows(),
            unusable_rows::<Fr, EvmCircuit::<Fr>>(),
        )
    }

    #[test]
    pub fn empty_evm_circuit_no_padding() {
        CircuitTestBuilder::new_from_test_ctx(
            TestContext::<0, 0>::new(None, |_| {}, |_, _| {}, |b, _| b).unwrap(),
        )
        .run();
    }

    #[test]
    pub fn empty_evm_circuit_with_padding() {
        CircuitTestBuilder::new_from_test_ctx(
            TestContext::<0, 0>::new(None, |_| {}, |_, _| {}, |b, _| b).unwrap(),
        )
        .block_modifier(Box::new(|block| {
            block.circuits_params.max_evm_rows = (1 << 18) - 100
        }))
        .run();
    }

    /// Prints the stats of EVM circuit per execution state.  See
    /// `print_circuit_stats_by_states` for more details.
    ///
    /// Run with:
    /// `cargo test -p zkevm-circuits --release --all-features
    /// get_evm_states_stats -- --nocapture --ignored`
    #[ignore]
    #[test]
    fn get_evm_states_stats() {
        print_circuit_stats_by_states(
            |state| {
                !matches!(
                    state,
                    ExecutionState::ErrorInvalidOpcode | ExecutionState::SELFDESTRUCT
                )
            },
            |opcode| match opcode {
                OpcodeId::RETURNDATACOPY => {
                    bytecode! {
                    PUSH1(0x00) // retLength
                    PUSH1(0x00) // retOffset
                    PUSH1(0x00) // argsLength
                    PUSH1(0x00) // argsOffset
                    PUSH1(0x00) // value
                    PUSH32(MOCK_ACCOUNTS[3].to_word())
                    PUSH32(0x1_0000) // gas
                    CALL
                    PUSH2(0x01) // size
                    PUSH2(0x00) // offset
                    PUSH2(0x00) // destOffset
                    }
                }
                _ => bytecode! {
                    PUSH2(0x40)
                    PUSH2(0x50)
                },
            },
            |_, state, _| state.get_step_height_option().unwrap(),
        );
    }

    /// This function prints to stdout a table with the top X ExecutionState
    /// cell consumers of each EVM Cell type.
    ///
    /// Run with:
    /// `cargo test -p zkevm-circuits --release get_exec_steps_occupancy
    /// --features test -- --nocapture --ignored`
    #[ignore]
    #[test]
    fn get_exec_steps_occupancy() {
        let mut meta = ConstraintSystem::<Fr>::default();
        let circuit = EvmCircuit::configure(&mut meta);

        let report = circuit.0.execution.instrument().clone().analyze();
        macro_rules! gen_report {
            ($report:expr, $($id:ident, $cols:expr), +) => {
                $(
                let row_report = report
                    .iter()
                    .sorted_by(|a, b| a.$id.utilization.partial_cmp(&b.$id.utilization).unwrap())
                    .rev()
                    .take(10)
                    .map(|exec| {
                        vec![
                            format!("{:?}", exec.state),
                            format!("{:?}", exec.$id.available_cells),
                            format!("{:?}", exec.$id.unused_cells),
                            format!("{:?}", exec.$id.used_cells),
                            format!("{:?}", exec.$id.top_height),
                            format!("{:?}", exec.$id.used_columns),
                            format!("{:?}", exec.$id.utilization),
                        ]
                    })
                    .collect::<Vec<Vec<String>>>();

                let table = row_report.table().title(vec![
                    format!("{:?}", stringify!($id)).cell().bold(true),
                    format!("total_available_cells").cell().bold(true),
                    format!("unused_cells").cell().bold(true),
                    format!("cells").cell().bold(true),
                    format!("top_height").cell().bold(true),
                    format!("used columns (Max: {:?})", $cols).cell().bold(true),
                    format!("Utilization").cell().bold(true),
                ]);
                print_stdout(table).unwrap();
                )*
            };
        }

        gen_report!(
            report,
            storage_1,
            N_PHASE1_COLUMNS,
            storage_2,
            N_PHASE2_COLUMNS,
            storage_perm,
            N_COPY_COLUMNS,
            storage_perm_2,
            N_PHASE2_COPY_COLUMNS,
            byte_lookup,
            N_BYTE_LOOKUPS,
            fixed_table,
            LOOKUP_CONFIG[0].1,
            tx_table,
            LOOKUP_CONFIG[1].1,
            rw_table,
            LOOKUP_CONFIG[2].1,
            bytecode_table,
            LOOKUP_CONFIG[3].1,
            block_table,
            LOOKUP_CONFIG[4].1,
            copy_table,
            LOOKUP_CONFIG[5].1,
            keccak_table,
            LOOKUP_CONFIG[6].1,
            exp_table,
            LOOKUP_CONFIG[7].1,
            sig_table,
            LOOKUP_CONFIG[8].1,
<<<<<<< HEAD
            ecc_table,
=======
            pow_of_rand_table,
>>>>>>> 4cd59565
            LOOKUP_CONFIG[9].1
        );
    }

    #[ignore = "need to make table dev_load padding to fix this"]
    #[test]
    fn variadic_size_check() {
        let params = CircuitsParams {
            max_evm_rows: 1 << 12,
            max_keccak_rows: 1 << 12,
            max_bytecode: 1 << 12,
            ..Default::default()
        };
        // Empty
        let block: GethData = TestContext::<0, 0>::new(None, |_| {}, |_, _| {}, |b, _| b)
            .unwrap()
            .into();
        let mut builder = BlockData::new_from_geth_data_with_params(block.clone(), params)
            .new_circuit_input_builder();
        builder
            .handle_block(&block.eth_block, &block.geth_traces)
            .unwrap();
        let block = block_convert::<Fr>(&builder.block, &builder.code_db).unwrap();
        let k = block.get_test_degree();

        let circuit = EvmCircuit::<Fr>::get_test_cicuit_from_block(block);
        let prover1 = MockProver::<Fr>::run(k, &circuit, vec![]).unwrap();

        let code = bytecode! {
            STOP
        };
        let block: GethData = TestContext::<2, 1>::new(
            None,
            account_0_code_account_1_no_code(code),
            tx_from_1_to_0,
            |b, _| b,
        )
        .unwrap()
        .into();
        let mut builder = BlockData::new_from_geth_data_with_params(block.clone(), params)
            .new_circuit_input_builder();
        builder
            .handle_block(&block.eth_block, &block.geth_traces)
            .unwrap();
        let block = block_convert::<Fr>(&builder.block, &builder.code_db).unwrap();
        let k = block.get_test_degree();
        let circuit = EvmCircuit::<Fr>::get_test_cicuit_from_block(block);
        let prover2 = MockProver::<Fr>::run(k, &circuit, vec![]).unwrap();

        assert_eq!(prover1.fixed(), prover2.fixed());
        assert_eq!(prover1.permutation(), prover2.permutation());
    }
}<|MERGE_RESOLUTION|>--- conflicted
+++ resolved
@@ -21,11 +21,7 @@
 use crate::{
     evm_circuit::param::{MAX_STEP_HEIGHT, STEP_STATE_HEIGHT},
     table::{
-<<<<<<< HEAD
-        BlockTable, BytecodeTable, CopyTable, EccTable, ExpTable, KeccakTable, LookupTable,
-=======
-        BlockTable, BytecodeTable, CopyTable, ExpTable, KeccakTable, LookupTable, PowOfRandTable,
->>>>>>> 4cd59565
+        BlockTable, BytecodeTable, CopyTable, EccTable, ExpTable, KeccakTable, LookupTable, PowOfRandTable,
         RwTable, SigTable, TxTable,
     },
     util::{SubCircuit, SubCircuitConfig},
@@ -53,11 +49,8 @@
     keccak_table: KeccakTable,
     exp_table: ExpTable,
     sig_table: SigTable,
-<<<<<<< HEAD
     ecc_table: EccTable,
-=======
     pow_of_rand_table: PowOfRandTable,
->>>>>>> 4cd59565
 }
 
 /// Circuit configuration arguments
@@ -80,13 +73,10 @@
     pub exp_table: ExpTable,
     /// SigTable
     pub sig_table: SigTable,
-<<<<<<< HEAD
     /// Ecc Table.
     pub ecc_table: EccTable,
-=======
     // Power of Randomness Table.
     pub pow_of_rand_table: PowOfRandTable,
->>>>>>> 4cd59565
 }
 
 /// Circuit exported cells after synthesis, used for subcircuit
@@ -113,11 +103,8 @@
             keccak_table,
             exp_table,
             sig_table,
-<<<<<<< HEAD
             ecc_table,
-=======
             pow_of_rand_table,
->>>>>>> 4cd59565
         }: Self::ConfigArgs,
     ) -> Self {
         let fixed_table = [(); 4].map(|_| meta.fixed_column());
@@ -135,11 +122,8 @@
             &keccak_table,
             &exp_table,
             &sig_table,
-<<<<<<< HEAD
             &ecc_table,
-=======
             &pow_of_rand_table,
->>>>>>> 4cd59565
         ));
 
         meta.annotate_lookup_any_column(byte_table[0], || "byte_range");
@@ -154,11 +138,8 @@
         keccak_table.annotate_columns(meta);
         exp_table.annotate_columns(meta);
         sig_table.annotate_columns(meta);
-<<<<<<< HEAD
         ecc_table.annotate_columns(meta);
-=======
         pow_of_rand_table.annotate_columns(meta);
->>>>>>> 4cd59565
 
         Self {
             fixed_table,
@@ -172,11 +153,8 @@
             keccak_table,
             exp_table,
             sig_table,
-<<<<<<< HEAD
             ecc_table,
-=======
             pow_of_rand_table,
->>>>>>> 4cd59565
         }
     }
 }
@@ -454,11 +432,8 @@
         let keccak_table = KeccakTable::construct(meta);
         let exp_table = ExpTable::construct(meta);
         let sig_table = SigTable::construct(meta);
-<<<<<<< HEAD
         let ecc_table = EccTable::construct(meta);
-=======
         let pow_of_rand_table = PowOfRandTable::construct(meta, &challenges_expr);
->>>>>>> 4cd59565
         (
             EvmCircuitConfig::new(
                 meta,
@@ -472,11 +447,8 @@
                     keccak_table,
                     exp_table,
                     sig_table,
-<<<<<<< HEAD
                     ecc_table,
-=======
                     pow_of_rand_table,
->>>>>>> 4cd59565
                 },
             ),
             challenges,
@@ -524,7 +496,6 @@
         config
             .sig_table
             .dev_load(&mut layouter, block, &challenges)?;
-<<<<<<< HEAD
         config.ecc_table.dev_load(
             &mut layouter,
             block.circuits_params.max_ec_ops,
@@ -533,11 +504,9 @@
             &block.get_ec_pairing_ops(),
             &challenges,
         )?;
-=======
         config
             .pow_of_rand_table
             .dev_load(&mut layouter, &challenges)?;
->>>>>>> 4cd59565
 
         self.synthesize_sub(&config, &challenges, &mut layouter)
     }
@@ -722,12 +691,10 @@
             LOOKUP_CONFIG[7].1,
             sig_table,
             LOOKUP_CONFIG[8].1,
-<<<<<<< HEAD
             ecc_table,
-=======
+            LOOKUP_CONFIG[9].1,
             pow_of_rand_table,
->>>>>>> 4cd59565
-            LOOKUP_CONFIG[9].1
+            LOOKUP_CONFIG[10].1
         );
     }
 
