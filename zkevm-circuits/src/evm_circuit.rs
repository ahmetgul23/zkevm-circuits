--- conflicted
+++ resolved
@@ -151,23 +151,6 @@
             },
         )
     }
-<<<<<<< HEAD
-
-    /// Calculate which rows are "actually" used in the circuit
-    pub fn get_active_rows(&self, block: &Block<F>) -> (Vec<usize>, Vec<usize>) {
-        let max_offset = self.get_num_rows_required(block);
-        // some gates are enabled on all rows
-        let gates_row_ids = (0..max_offset).collect();
-        // lookups are enabled at "q_step" rows and byte lookup rows
-        let lookup_row_ids = (0..max_offset).collect();
-        (gates_row_ids, lookup_row_ids)
-    }
-
-    pub fn get_num_rows_required(&self, block: &Block<F>) -> usize {
-        self.execution.get_num_rows_required(block)
-    }
-=======
->>>>>>> 82e4c9ab
 }
 
 /// Tx Circuit for verifying transaction signatures
