--- conflicted
+++ resolved
@@ -306,7 +306,7 @@
                     );
                 }
 
-                state.handle_return(geth_step)?;
+                state.handle_return(&mut exec_step, geth_steps, false)?;
 
                 let real_cost = geth_steps[0].gas.0 - geth_steps[1].gas.0;
                 // debug_assert_eq!(real_cost, gas_cost + contract_gas_cost);
@@ -330,8 +330,7 @@
                 ] {
                     state.call_context_write(&mut exec_step, current_call.call_id, field, value);
                 }
-<<<<<<< HEAD
-                state.handle_return(geth_step)?;
+                state.handle_return(&mut exec_step, geth_steps, false)?;
 
                 // FIXME
                 let real_cost = geth_steps[0].gas.0 - geth_steps[1].gas.0;
@@ -345,9 +344,6 @@
                 }
                 exec_step.gas_cost = GasCost(real_cost);
 
-=======
-                state.handle_return(&mut exec_step, geth_steps, false)?;
->>>>>>> 6b890d53
                 Ok(vec![exec_step])
             }
             // 3. Call to account with non-empty code.
