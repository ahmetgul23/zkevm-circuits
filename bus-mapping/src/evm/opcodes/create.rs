use crate::{
    circuit_input_builder::{
        CircuitInputStateRef, CopyBytes, CopyDataType, CopyEvent, CopyEventStepsBuilder, ExecStep,
        NumberOrHash,
    },
    error::{ContractAddressCollisionError, ExecError},
    evm::{Opcode, OpcodeId},
    operation::{AccountField, AccountOp, CallContextField},
    state_db::CodeDB,
    Error,
};
use eth_types::{
    bytecode::BytecodeElement,
    evm_types::{memory::MemoryWordRange, Memory},
    Bytecode, GethExecStep, ToBigEndian, ToWord, Word, H160, H256,
};
use ethers_core::utils::{get_create2_address, keccak256, rlp};

#[derive(Debug, Copy, Clone)]
pub struct Create<const IS_CREATE2: bool>;

impl<const IS_CREATE2: bool> Opcode for Create<IS_CREATE2> {
    fn gen_associated_ops(
        state: &mut CircuitInputStateRef,
        geth_steps: &[GethExecStep],
    ) -> Result<Vec<ExecStep>, Error> {
        let geth_step = &geth_steps[0];
        let mut exec_step = state.new_step(geth_step)?;

        let tx_id = state.tx_ctx.id();
        let callee = state.parse_call(geth_step)?;
        let caller = state.call()?.clone();

        state.call_context_read(
            &mut exec_step,
            caller.call_id,
            CallContextField::TxId,
            tx_id.to_word(),
        )?;

        let depth = caller.depth;
        state.call_context_read(
            &mut exec_step,
            caller.call_id,
            CallContextField::Depth,
            depth.to_word(),
        )?;

        state.reversion_info_read(&mut exec_step, &caller)?;

        // stack operation
        // Get low Uint64 of offset to generate copy steps. Since offset could
        // be Uint64 overflow if length is zero.
        let offset = geth_step.stack.nth_last(1)?.low_u64() as usize;
        let length = geth_step.stack.nth_last(2)?.as_usize();

        if length != 0 {
            state
                .call_ctx_mut()?
                .memory
                .extend_at_least(offset + length);
        }
        let next_memory_word_size = state.call_ctx()?.memory_word_size();

        state.call_context_read(
            &mut exec_step,
            state.call()?.call_id,
            CallContextField::IsStatic,
            Word::from(state.call()?.is_static as u8),
        )?;

        let n_pop = if IS_CREATE2 { 4 } else { 3 };
        for i in 0..n_pop {
            state.stack_read(
                &mut exec_step,
                geth_step.stack.nth_last_filled(i),
                geth_step.stack.nth_last(i)?,
            )?;
        }

        let address = if IS_CREATE2 {
            state.create2_address(&geth_steps[0])?
        } else {
            state.create_address()?
        };

        let callee_account = &state.sdb.get_account(&address).1.clone();
        let callee_exists = !callee_account.is_empty();
        let is_address_collision = callee_account.code_hash != CodeDB::empty_code_hash()
            || callee_account.nonce > Word::zero();
        if !callee_exists && callee.value.is_zero() {
            state.sdb.get_account_mut(&address).1.storage.clear();
        }

        state.stack_write(
            &mut exec_step,
            geth_step.stack.nth_last_filled(n_pop - 1),
            if callee.is_success {
                address.to_word()
            } else {
                Word::zero()
            },
        )?;
        // stack end

        // Get caller's balance and nonce
        let caller_balance = state.sdb.get_balance(&caller.address);
        let caller_nonce = state.sdb.get_nonce(&caller.address);

        state.call_context_read(
            &mut exec_step,
            caller.call_id,
            CallContextField::CalleeAddress,
            caller.address.to_word(),
        )?;

        state.account_read(
            &mut exec_step,
            caller.address,
            AccountField::Balance,
            caller_balance,
        )?;

        state.account_read(
            &mut exec_step,
            caller.address,
            AccountField::Nonce,
            caller_nonce.into(),
        )?;

        // Check if an error of ErrDepth, ErrInsufficientBalance or
        // ErrNonceUintOverflow occurred.
        let is_precheck_ok =
            depth < 1025 && caller_balance >= callee.value && caller_nonce < u64::MAX;
<<<<<<< HEAD
        if !is_precheck_ok {
            panic!("invalid tx: create is_precheck_ok");
        }
=======

        if cfg!(feature = "strict-ccc") && !is_precheck_ok {
            panic!("invalid tx: create is_precheck_ok");
        }

>>>>>>> 8f17df87
        if is_precheck_ok {
            // Increase caller's nonce
            state.push_op_reversible(
                &mut exec_step,
                AccountOp {
                    address: caller.address,
                    field: AccountField::Nonce,
                    value: (caller_nonce + 1).into(),
                    value_prev: caller_nonce.into(),
                },
            )?;

            // add contract address to access list
            state.tx_access_list_write(&mut exec_step, address)?;
            // if address created before, nonce is not zero

            // this could be good place for checking callee_exists = true, since above
            // operation happens in evm create() method before checking
            // ErrContractAddressCollision
            let code_hash_previous = if callee_exists {
                if is_precheck_ok && is_address_collision {
                    // CREATE2 may cause address collision error. And for a tricky
                    // case of CREATE, it could also cause this error. e.g. the `to`
                    // field of transaction is set to the calculated contract
                    // address (reference testool case
                    // `RevertDepthCreateAddressCollision_d0_g0_v0` for details).
                    exec_step.error =
                        Some(ExecError::ContractAddressCollision(match geth_step.op {
                            OpcodeId::CREATE => ContractAddressCollisionError::Create,
                            OpcodeId::CREATE2 => ContractAddressCollisionError::Create2,
                            op => unreachable!(
                                "Contract address collision error is unexpected for opcode: {:?}",
                                op
                            ),
                        }));
                }
                callee_account.code_hash
            } else {
                H256::zero()
            };
            // If precheck is not ok, we even do not need to read codehash of callee.
            // use "CodeHash != 0" to check address already exists
            state.account_read(
                &mut exec_step,
                callee.address,
                AccountField::CodeHash,
                code_hash_previous.to_word(),
            )?;

            // read callee nonce for address collision checking
            if !code_hash_previous.is_zero() {
                state.account_read(
                    &mut exec_step,
                    callee.address,
                    AccountField::Nonce,
                    callee_account.nonce,
                )?;
            }
        }

        // Per EIP-150, all but one 64th of the caller's gas is sent to the
        // initialization call.
        let caller_gas_left = (geth_step.gas.0 - geth_step.gas_cost.0) / 64;

        for (field, value) in [
            (
                CallContextField::ProgramCounter,
                (geth_step.pc.0 + 1).into(),
            ),
            (
                CallContextField::StackPointer,
                geth_step.stack.nth_last_filled(n_pop - 1).0.into(),
            ),
            (CallContextField::GasLeft, caller_gas_left.into()),
            (CallContextField::MemorySize, next_memory_word_size.into()),
            (
                CallContextField::ReversibleWriteCounter,
                (exec_step.reversible_write_counter + 2).into(),
            ),
        ] {
            state.call_context_write(&mut exec_step, caller.call_id, field, value)?;
        }

        let (initialization_code, keccak_code_hash, code_hash) = if is_precheck_ok && length > 0 {
            handle_copy(state, &mut exec_step, state.call()?.call_id, offset, length)?
        } else {
            (vec![], H256(keccak256([])), CodeDB::empty_code_hash())
        };

        state.push_call(callee.clone());
        state.reversion_info_write(&mut exec_step, &callee)?;

        // successful contract creation
        if is_precheck_ok {
            // handle keccak_table_lookup
            let keccak_input = if IS_CREATE2 {
                let salt = geth_step.stack.nth_last(3)?;
                assert_eq!(
                    address,
                    get_create2_address(
                        caller.address,
                        salt.to_be_bytes(),
                        initialization_code.clone(),
                    )
                );
                std::iter::once(0xffu8)
                    .chain(caller.address.to_fixed_bytes())
                    .chain(salt.to_be_bytes())
                    .chain(keccak_code_hash.to_fixed_bytes())
                    .collect::<Vec<_>>()
            } else {
                let mut stream = rlp::RlpStream::new();
                stream.begin_list(2);
                stream.append(&caller.address);
                stream.append(&Word::from(caller_nonce));
                stream.out().to_vec()
            };
            assert_eq!(
                address,
                H160(keccak256(&keccak_input)[12..].try_into().unwrap())
            );

            state.block.sha3_inputs.push(keccak_input);
            state.block.sha3_inputs.push(initialization_code);
        }
        if is_precheck_ok && !is_address_collision {
            // Transfer function will skip transfer if the value is zero
            state.transfer(
                &mut exec_step,
                caller.address,
                callee.address,
                callee_exists, // since `must_create` is true, the `receiver_exists` is unused
                true,
                callee.value,
            )?;
            // EIP 161, increase callee's nonce
            state.push_op_reversible(
                &mut exec_step,
                AccountOp {
                    address: callee.address,
                    field: AccountField::Nonce,
                    value: 1.into(),
                    value_prev: 0.into(),
                },
            )?;

            if length > 0 {
                for (field, value) in [
                    (CallContextField::CallerId, caller.call_id.into()),
                    (CallContextField::IsSuccess, callee.is_success.to_word()),
                    (
                        CallContextField::IsPersistent,
                        callee.is_persistent.to_word(),
                    ),
                    (CallContextField::TxId, state.tx_ctx.id().into()),
                    (
                        CallContextField::CallerAddress,
                        callee.caller_address.to_word(),
                    ),
                    (CallContextField::CalleeAddress, callee.address.to_word()),
                    (
                        CallContextField::RwCounterEndOfReversion,
                        callee.rw_counter_end_of_reversion.to_word(),
                    ),
                    (CallContextField::Depth, callee.depth.to_word()),
                    (CallContextField::IsRoot, false.to_word()),
                    (CallContextField::IsStatic, false.to_word()),
                    (CallContextField::IsCreate, true.to_word()),
                    (CallContextField::CodeHash, code_hash.to_word()),
                    (CallContextField::Value, callee.value),
                ] {
                    state.call_context_write(&mut exec_step, callee.call_id, field, value)?;
                }
            }
            // if it's empty init code
            else {
                for (field, value) in [
                    (CallContextField::LastCalleeId, callee.call_id.into()),
                    (CallContextField::LastCalleeReturnDataOffset, 0.into()),
                    (CallContextField::LastCalleeReturnDataLength, 0.into()),
                ] {
                    state.call_context_write(&mut exec_step, caller.call_id, field, value)?;
                }
                state.handle_return(&mut [&mut exec_step], geth_steps, false)?;
            }
        }
        // failed case: is_precheck_ok is false or is_address_collision is true
        else {
            for (field, value) in [
                (CallContextField::LastCalleeId, callee.call_id.into()),
                (CallContextField::LastCalleeReturnDataOffset, 0.into()),
                (CallContextField::LastCalleeReturnDataLength, 0.into()),
            ] {
                state.call_context_write(&mut exec_step, caller.call_id, field, value)?;
            }
            state.handle_return(&mut [&mut exec_step], geth_steps, false)?;
        }
        Ok(vec![exec_step])
    }
}

fn handle_copy(
    state: &mut CircuitInputStateRef,
    step: &mut ExecStep,
    call_id: usize,
    offset: usize,
    length: usize,
) -> Result<(Vec<u8>, H256, H256), Error> {
    let rw_counter_start = state.block_ctx.rwc;
    let call_ctx = state.call_ctx_mut()?;
    let memory: &Memory = &mut call_ctx.memory;

    let initialization_bytes = memory.0[offset..offset + length].to_vec();
    let keccak_code_hash = H256(keccak256(&initialization_bytes));
    let code_hash = CodeDB::hash(&initialization_bytes);
    let bytes = Bytecode::from(initialization_bytes.clone()).code;

    let dst_range = MemoryWordRange::align_range(offset, length);
    let mem_read = memory.read_chunk(dst_range);
    // collect all bytecode to memory with padding word
    let mut chunk_index = dst_range.start_slot().0;

    // memory word writes to destination word
    for _ in 0..dst_range.word_count() {
        // read memory
        state.memory_read_word(step, chunk_index.into())?;
        chunk_index += 32;
    }

    let copy_steps = CopyEventStepsBuilder::new()
        .source(bytes.as_slice())
        .read_offset(0)
        .write_offset(dst_range.shift())
        .step_length(dst_range.full_length())
        .length(length)
        .padding_byte_getter(|_: &[BytecodeElement], idx: usize| {
            mem_read.get(idx).copied().unwrap_or(0)
        })
        .mapper(|v: &BytecodeElement| (v.value, v.is_code))
        .build();

    state.push_copy(
        step,
        CopyEvent {
            rw_counter_start,
            src_type: CopyDataType::Memory,
            src_id: NumberOrHash::Number(call_id),
            src_addr: offset.try_into().unwrap(),
            src_addr_end: (offset + length).try_into().unwrap(),
            dst_type: CopyDataType::Bytecode,
            dst_id: NumberOrHash::Hash(code_hash),
            dst_addr: 0,
            log_id: None,
            copy_bytes: CopyBytes::new(copy_steps, None, None),
            access_list: vec![],
        },
    );

    Ok((initialization_bytes, keccak_code_hash, code_hash))
}

#[cfg(test)]
mod tests {
    use super::*;
    use crate::{circuit_input_builder::ExecState, mock::BlockData, operation::RW};
    use eth_types::{bytecode, evm_types::OpcodeId, geth_types::GethData, word};
    use mock::{
        test_ctx::{helpers::account_0_code_account_1_no_code, LoggerConfig},
        TestContext,
    };

    #[test]
    fn test_create_address_collision_error() {
        let code = bytecode! {
            PUSH21(word!("6B6020600060003760206000F3600052600C6014F3"))
            PUSH1(0)
            MSTORE

            PUSH1 (0xef) // salt
            PUSH1 (0x15) // size
            PUSH1 (0xB) // offset
            PUSH1 (0)   // value
            CREATE2

            PUSH1 (0xef) // salt
            PUSH1 (0x15) // size
            PUSH1 (0xB) // offset
            PUSH1 (0)   // value
            CREATE2

            PUSH1 (0x20)   // retLength
            PUSH1 (0x20)   // retOffset
            PUSH1 (0x20)   // argsLength
            PUSH1 (0x00)      // argsOffset
            PUSH1 (0x00)      // value
            DUP6           // addr from above CREATE2
            PUSH2 (0xFFFF) // gas
            CALL
            STOP
        };

        // Get the execution steps from the external tracer
        let block: GethData = TestContext::<2, 1>::new_with_logger_config(
            None,
            account_0_code_account_1_no_code(code),
            |mut txs, accs| {
                txs[0].from(accs[1].address).to(accs[0].address);
            },
            |block, _tx| block.number(0xcafeu64),
            LoggerConfig::default(),
        )
        .unwrap()
        .into();

        let mut builder = BlockData::new_from_geth_data(block.clone()).new_circuit_input_builder();
        builder
            .handle_block(&block.eth_block, &block.geth_traces)
            .unwrap();

        let tx_id = 1;
        let transaction = &builder.block.txs()[tx_id - 1];
        let step = transaction
            .steps()
            .iter()
            .filter(|step| step.exec_state == ExecState::Op(OpcodeId::CREATE2))
            .last()
            .unwrap();

        assert_eq!(
            step.error,
            Some(ExecError::ContractAddressCollision(
                ContractAddressCollisionError::Create2
            ))
        );

        let container = builder.block.container.clone();
        let operation = &container.stack[step.bus_mapping_instance[5].as_usize()];
        assert_eq!(operation.rw(), RW::READ);
    }
}<|MERGE_RESOLUTION|>--- conflicted
+++ resolved
@@ -132,17 +132,11 @@
         // ErrNonceUintOverflow occurred.
         let is_precheck_ok =
             depth < 1025 && caller_balance >= callee.value && caller_nonce < u64::MAX;
-<<<<<<< HEAD
-        if !is_precheck_ok {
-            panic!("invalid tx: create is_precheck_ok");
-        }
-=======
-
+        
         if cfg!(feature = "strict-ccc") && !is_precheck_ok {
             panic!("invalid tx: create is_precheck_ok");
         }
 
->>>>>>> 8f17df87
         if is_precheck_ok {
             // Increase caller's nonce
             state.push_op_reversible(
