//! This module contains the CircuitInputBuilder, which is an object that takes
//! types from geth / web3 and outputs the circuit inputs.

mod access;
mod block;
mod call;
mod execution;
mod input_state_ref;
#[cfg(test)]
mod tracer_tests;
mod transaction;

use self::access::gen_state_access_trace;
pub use self::block::BlockHead;
use crate::error::Error;
use crate::evm::opcodes::{gen_associated_ops, gen_begin_tx_ops, gen_end_tx_ops};
use crate::operation::{CallContextField, Operation, RWCounter, StartOp, RW};
use crate::rpc::GethClient;
use crate::state_db::{self, CodeDB, StateDB};
pub use access::{Access, AccessSet, AccessValue, CodeSource};
pub use block::{Block, BlockContext};
pub use call::{Call, CallContext, CallKind};
use core::fmt::Debug;
use eth_types::evm_types::GasCost;
use eth_types::geth_types;
use eth_types::sign_types::{pk_bytes_le, pk_bytes_swap_endianness, SignData};
<<<<<<< HEAD
use eth_types::{self, geth_types, Address, GethExecStep, GethExecTrace, Word};
use eth_types::{ToWord, U256};
use ethers_core::k256::ecdsa::SigningKey;
use ethers_core::types::transaction::eip2718::TypedTransaction;
use ethers_core::types::{Bytes, Signature, TransactionRequest};
=======
use eth_types::{self, Address, GethExecStep, GethExecTrace, ToWord, Word, H256, U256};
>>>>>>> f8e09125
use ethers_providers::JsonRpcClient;
pub use execution::{
    CopyDataType, CopyEvent, CopyStep, ExecState, ExecStep, ExpEvent, ExpStep, NumberOrHash,
};
use hex::decode_to_slice;

pub use input_state_ref::CircuitInputStateRef;
use itertools::Itertools;
use log::warn;
use std::collections::HashMap;
pub use transaction::{Transaction, TransactionContext};

/// Circuit Setup Parameters
#[derive(Debug, Clone)]
pub struct CircuitsParams {
    /// Maximum number of rw operations in the state circuit (RwTable length /
    /// nummber of rows). This must be at least the number of rw operations
    /// + 1, in order to allocate at least a Start row.
    pub max_rws: usize,
    // TODO: evm_rows: Maximum number of rows in the EVM Circuit
    /// Maximum number of txs in the Tx Circuit
    pub max_txs: usize,
    /// Maximum number of bytes from all txs calldata in the Tx Circuit
    pub max_calldata: usize,
    /// Maximum number of bytes supported in the Bytecode Circuit
    pub max_bytecode: usize,
    // TODO: Rename for consistency
    /// Pad the keccak circuit with this number of invocations to a static
    /// capacity.  Number of keccak_f that the Keccak circuit will support.
    pub keccak_padding: Option<usize>,
}

impl Default for CircuitsParams {
    /// Default values for most of the unit tests of the Circuit Parameters
    fn default() -> Self {
        CircuitsParams {
            max_rws: 1000,
            max_txs: 1,
            max_calldata: 256,
            max_bytecode: 512,
            keccak_padding: None,
        }
    }
}

/// Builder to generate a complete circuit input from data gathered from a geth
/// instance. This structure is the centre of the crate and is intended to be
/// the only entry point to it. The `CircuitInputBuilder` works in several
/// steps:
///
/// 1. Take a [`eth_types::Block`] to build the circuit input associated with
/// the block. 2. For each [`eth_types::Transaction`] in the block, take the
/// [`eth_types::GethExecTrace`] to build the circuit input associated with
/// each transaction, and the bus-mapping operations associated with each
/// [`eth_types::GethExecStep`] in the [`eth_types::GethExecTrace`].
///
/// The generated bus-mapping operations are:
/// [`StackOp`](crate::operation::StackOp)s,
/// [`MemoryOp`](crate::operation::MemoryOp)s and
/// [`StorageOp`](crate::operation::StorageOp), which correspond to each
/// [`OpcodeId`](crate::evm::OpcodeId)s used in each `ExecTrace` step so that
/// the State Proof witnesses are already generated on a structured manner and
/// ready to be added into the State circuit.
#[derive(Debug)]
pub struct CircuitInputBuilder {
    /// StateDB key-value DB
    pub sdb: StateDB,
    /// Map of account codes by code hash
    pub code_db: CodeDB,
    /// Block
    pub block: Block,
    /// Block Context
    pub block_ctx: BlockContext,
}

impl<'a> CircuitInputBuilder {
    /// Create a new CircuitInputBuilder from the given `eth_block` and
    /// `constants`.
    pub fn new(sdb: StateDB, code_db: CodeDB, block: &Block) -> Self {
        Self {
            sdb,
            code_db,
            block: block.clone(),
            block_ctx: BlockContext::new(),
        }
    }
    /// Create a new CircuitInputBuilder from the given `eth_block` and
    /// `constants`.
    pub fn new_from_headers(
        circuits_params: CircuitsParams,
        sdb: StateDB,
        code_db: CodeDB,
        headers: &[BlockHead],
    ) -> Self {
        // lispczz@scroll:
        // the `block` here is in fact "batch" for l2.
        // while "headers" in the "block"(usually single tx) for l2.
        // But to reduce the code conflicts with upstream, we still use the name `block`
        Self::new(sdb, code_db, &Block::from_headers(headers, circuits_params))
    }

    /// Obtain a mutable reference to the state that the `CircuitInputBuilder`
    /// maintains, contextualized to a particular transaction and a
    /// particular execution step in that transaction.
    pub fn state_ref(
        &'a mut self,
        tx: &'a mut Transaction,
        tx_ctx: &'a mut TransactionContext,
    ) -> CircuitInputStateRef {
        CircuitInputStateRef {
            sdb: &mut self.sdb,
            code_db: &mut self.code_db,
            block: &mut self.block,
            block_ctx: &mut self.block_ctx,
            tx,
            tx_ctx,
        }
    }

    /// Create a new Transaction from a [`eth_types::Transaction`].
    pub fn new_tx(
        &mut self,
        eth_tx: &eth_types::Transaction,
        is_success: bool,
    ) -> Result<Transaction, Error> {
        let call_id = self.block_ctx.rwc.0;

        self.block_ctx.call_map.insert(
            call_id,
            (
                eth_tx
                    .transaction_index
                    .ok_or(Error::EthTypeError(eth_types::Error::IncompleteBlock))?
                    .as_u64() as usize,
                0,
            ),
        );

        Transaction::new(
            call_id,
            &mut self.sdb,
            &mut self.code_db,
            eth_tx,
            is_success,
        )
    }

    /// Iterate over all generated CallContext RwCounterEndOfReversion
    /// operations and set the correct value. This is required because when we
    /// generate the RwCounterEndOfReversion operation in
    /// `gen_associated_ops` we don't know yet which value it will take,
    /// so we put a placeholder; so we do it here after the values are known.
    pub fn set_value_ops_call_context_rwc_eor(&mut self) {
        for oper in self.block.container.call_context.iter_mut() {
            let op = oper.op_mut();
            if matches!(op.field, CallContextField::RwCounterEndOfReversion) {
                let (tx_idx, call_idx) = self
                    .block_ctx
                    .call_map
                    .get(&op.call_id)
                    .expect("call_id not found in call_map");
                op.value = self.block.txs[*tx_idx].calls()[*call_idx]
                    .rw_counter_end_of_reversion
                    .into();
            }
        }
    }

    /// Handle a block by handling each transaction to generate all the
    /// associated operations.
    pub fn handle_block(
        &mut self,
        eth_block: &EthBlock,
        geth_traces: &[eth_types::GethExecTrace],
    ) -> Result<(), Error> {
        self.handle_block_inner(eth_block, geth_traces, true, true)
    }
    /// Handle a block by handling each transaction to generate all the
    /// associated operations.
    pub fn handle_block_inner(
        &mut self,
        eth_block: &EthBlock,
        geth_traces: &[eth_types::GethExecTrace],
        handle_rwc_reversion: bool,
        check_last_tx: bool,
    ) -> Result<(), Error> {
        // accumulates gas across all txs in the block
        log::info!("handling block {:?}", eth_block.number);
        for (tx_index, tx) in eth_block.transactions.iter().enumerate() {
            if self.block.txs.len() >= self.block.circuits_params.max_txs {
                log::warn!(
                    "skip tx outside MAX_TX limit {}, {}th(inner idx: {}) tx {:?}",
                    self.block.circuits_params.max_txs,
                    tx.transaction_index.unwrap_or_default(),
                    self.block.txs.len(),
                    tx.hash
                );
                continue;
            }
            let geth_trace = &geth_traces[tx_index];
            if geth_trace.struct_logs.is_empty() {
                // only update state
                self.sdb.increase_nonce(&tx.from);
                let (_, to_acc) = self.sdb.get_account_mut(&tx.to.unwrap());
                to_acc.balance += tx.value;
                let (_, from_acc) = self.sdb.get_account_mut(&tx.from);
                from_acc.balance -= tx.value;
                let gas_cost = U256::from(geth_trace.gas.0) * tx.gas_price.unwrap();
                debug_assert!(
                    from_acc.balance >= gas_cost,
                    "pay gas failed. tx {:?}, from_acc {:?}",
                    tx,
                    from_acc
                );
                from_acc.balance -= gas_cost;
                log::trace!(
                    "native transfer: from {} to {}, value {} fee {}",
                    tx.from,
                    tx.to.unwrap(),
                    tx.value,
                    gas_cost
                );
                continue;
            }
            log::info!(
                "handling {}th(inner idx: {}) tx {:?}",
                tx.transaction_index.unwrap_or_default(),
                self.block.txs.len(),
                tx.hash
            );
            let mut tx = tx.clone();
            tx.transaction_index = Some(self.block.txs.len().into());
            self.handle_tx(
                &tx,
                geth_trace,
                check_last_tx && tx_index + 1 == eth_block.transactions.len(),
            )?;
        }
        if handle_rwc_reversion {
            self.set_value_ops_call_context_rwc_eor();
            self.set_end_block();
        }
        log::info!(
            "handling block done, total gas {:?}",
            self.block_ctx.cumulative_gas_used
        );
        Ok(())
    }

    /// ..
    pub fn set_end_block(&mut self) {
        let max_rws = self.block.circuits_params.max_rws;
        let mut end_block_not_last = self.block.block_steps.end_block_not_last.clone();
        let mut end_block_last = self.block.block_steps.end_block_last.clone();
        end_block_not_last.rwc = self.block_ctx.rwc;
        end_block_last.rwc = self.block_ctx.rwc;

        let mut dummy_tx = Transaction::dummy();
        let mut dummy_tx_ctx = TransactionContext::default();
        let mut state = self.state_ref(&mut dummy_tx, &mut dummy_tx_ctx);

        if let Some(call_id) = state.block.txs.last().map(|tx| tx.calls[0].call_id) {
            state.call_context_read(
                &mut end_block_last,
                call_id,
                CallContextField::TxId,
                Word::from(state.block.txs.len() as u64),
            );
        }

        let mut push_op = |step: &mut ExecStep, rwc: RWCounter, rw: RW, op: StartOp| {
            let op_ref = state.block.container.insert(Operation::new(rwc, rw, op));
            step.bus_mapping_instance.push(op_ref);
        };

        let total_rws = state.block_ctx.rwc.0 - 1;
        // We need at least 1 extra Start row
        #[allow(clippy::int_plus_one)]
        {
            assert!(
                total_rws + 1 <= max_rws,
                "total_rws + 1 <= max_rws, total_rws={}, max_rws={}",
                total_rws,
                max_rws
            );
        }
        push_op(&mut end_block_last, RWCounter(1), RW::READ, StartOp {});
        push_op(
            &mut end_block_last,
            RWCounter(max_rws - total_rws),
            RW::READ,
            StartOp {},
        );

        self.block.block_steps.end_block_not_last = end_block_not_last;
        self.block.block_steps.end_block_last = end_block_last;
    }

    /// Handle a transaction with its corresponding execution trace to generate
    /// all the associated operations.  Each operation is registered in
    /// `self.block.container`, and each step stores the
    /// [`OperationRef`](crate::exec_trace::OperationRef) to each of the
    /// generated operations.
    fn handle_tx(
        &mut self,
        eth_tx: &eth_types::Transaction,
        geth_trace: &GethExecTrace,
        is_last_tx: bool,
    ) -> Result<(), Error> {
        let mut tx = self.new_tx(eth_tx, !geth_trace.failed)?;
        let mut tx_ctx = TransactionContext::new(eth_tx, geth_trace, is_last_tx)?;
        let mut debug_tx = tx.clone();
        debug_tx.input.clear();
        log::trace!("handle_tx tx {:?}", debug_tx);
        if let Some(al) = &eth_tx.access_list {
            for item in &al.0 {
                self.sdb.add_account_to_access_list(item.address);
                for k in &item.storage_keys {
                    self.sdb
                        .add_account_storage_to_access_list((item.address, (*k).to_word()));
                }
            }
        }
        // TODO: Move into gen_associated_steps with
        // - execution_state: BeginTx
        // - op: None
        // Generate BeginTx step
        let mut begin_tx_step = gen_begin_tx_ops(&mut self.state_ref(&mut tx, &mut tx_ctx))?;
        begin_tx_step.gas_cost = GasCost(tx.gas - geth_trace.struct_logs[0].gas.0);
        log::trace!("begin_tx_step {:?}", begin_tx_step);
        tx.steps_mut().push(begin_tx_step);

        for (index, geth_step) in geth_trace.struct_logs.iter().enumerate() {
            let mut state_ref = self.state_ref(&mut tx, &mut tx_ctx);
            log::trace!(
                "handle {}th tx depth {} {}th opcode {:?} pc: {} gas_left: {} rwc: {} call_id: {} args: {}",
                eth_tx.transaction_index.unwrap_or_default(),
                geth_step.depth,
                index,
                geth_step.op,
                geth_step.pc.0,
                geth_step.gas.0,
                state_ref.block_ctx.rwc.0,
                state_ref.call().map(|c| c.call_id).unwrap_or(0),
                if geth_step.op.is_push() {
                    match geth_step.stack.last() {
                        Ok(w) => format!("{:?}", w),
                        Err(_) => "".to_string(),
                    }
                } else if geth_step.op.is_call_without_value() {
                    format!(
                        "{:?} {:40x} {:?} {:?} {:?} {:?}",
                        geth_step.stack.nth_last(0),
                        geth_step.stack.nth_last(1).unwrap(),
                        geth_step.stack.nth_last(2),
                        geth_step.stack.nth_last(3),
                        geth_step.stack.nth_last(4),
                        geth_step.stack.nth_last(5)
                    )
                } else if geth_step.op.is_call_with_value() {
                    format!(
                        "{:?} {:40x} {:?} {:?} {:?} {:?} {:?}",
                        geth_step.stack.nth_last(0),
                        geth_step.stack.nth_last(1).unwrap(),
                        geth_step.stack.nth_last(2),
                        geth_step.stack.nth_last(3),
                        geth_step.stack.nth_last(4),
                        geth_step.stack.nth_last(5),
                        geth_step.stack.nth_last(6),
                    )
                } else {
                    "".to_string()
                }
            );
            let exec_steps = gen_associated_ops(
                &geth_step.op,
                &mut state_ref,
                &geth_trace.struct_logs[index..],
            )?;
            tx.steps_mut().extend(exec_steps);
        }

        // TODO: Move into gen_associated_steps with
        // - execution_state: EndTx
        // - op: None
        // Generate EndTx step
        let end_tx_step = gen_end_tx_ops(&mut self.state_ref(&mut tx, &mut tx_ctx))?;
        tx.steps_mut().push(end_tx_step);

        self.sdb.commit_tx();
        self.block.txs.push(tx);

        Ok(())
    }
}

/// Return all the keccak inputs used during the processing of the current
/// block.
pub fn keccak_inputs(block: &Block, code_db: &CodeDB) -> Result<Vec<Vec<u8>>, Error> {
    let mut keccak_inputs = Vec::new();
    // Tx Circuit
    let txs: Vec<geth_types::Transaction> = block.txs.iter().map(|tx| tx.into()).collect();
    keccak_inputs.extend_from_slice(&keccak_inputs_tx_circuit(&txs, block.chain_id().as_u64())?);
    log::debug!(
        "keccak total len after txs: {}",
        keccak_inputs.iter().map(|i| i.len()).sum::<usize>()
    );
    // Bytecode Circuit
    for _bytecode in code_db.0.values() {
        //keccak_inputs.push(bytecode.clone());
    }
    log::debug!(
        "keccak total len after bytecodes: {}",
        keccak_inputs.iter().map(|i| i.len()).sum::<usize>()
    );
    // EVM Circuit
    keccak_inputs.extend_from_slice(&block.sha3_inputs);
    log::debug!(
        "keccak total len after opcodes: {}",
        keccak_inputs.iter().map(|i| i.len()).sum::<usize>()
    );
    // MPT Circuit
    // TODO https://github.com/privacy-scaling-explorations/zkevm-circuits/issues/696
    Ok(keccak_inputs)
}

/// Generate the keccak inputs required by the SignVerify Chip from the
/// signature datas.
pub fn keccak_inputs_sign_verify(sigs: &[SignData]) -> Vec<Vec<u8>> {
    let mut inputs = Vec::new();
    for sig in sigs {
        let pk_le = pk_bytes_le(&sig.pk);
        let pk_be = pk_bytes_swap_endianness(&pk_le);
        inputs.push(pk_be.to_vec());
        inputs.push(sig.msg.to_vec());
    }
    // Padding signature
    let pk_le = pk_bytes_le(&SignData::default().pk);
    let pk_be = pk_bytes_swap_endianness(&pk_le);
    inputs.push(pk_be.to_vec());
    inputs
}

/// Generate a dummy tx in which
/// (nonce=0, gas=0, gas_price=0, to=0, value=0, data="", chain_id)
/// using the dummy private key = 1
pub fn get_dummy_tx(chain_id: u64) -> (TypedTransaction, Signature) {
    let mut sk_be_scalar = [0u8; 32];
    sk_be_scalar[31] = 1_u8;

    let sk = SigningKey::from_bytes(&sk_be_scalar).expect("sign key = 1");
    let wallet = ethers_signers::Wallet::from(sk);

    let tx_req = TransactionRequest::new()
        .nonce(0)
        .gas(0)
        .gas_price(U256::zero())
        .to(Address::zero())
        .value(U256::zero())
        .data(Bytes::default())
        .chain_id(chain_id);

    let tx = tx_req.into();
    let sig = wallet.sign_transaction_sync(&tx);

    (tx, sig)
}

/// Generate the keccak inputs required by the Tx Circuit from the transactions.
pub fn keccak_inputs_tx_circuit(
    txs: &[geth_types::Transaction],
    chain_id: u64,
) -> Result<Vec<Vec<u8>>, Error> {
    let mut inputs = Vec::new();
<<<<<<< HEAD

    let hash_datas = txs
        .iter()
        .map(|tx| {
            let sig = Signature {
                r: tx.r,
                s: tx.s,
                v: tx.v,
            };
            let tx: TransactionRequest = tx.into();
            tx.rlp_signed(&sig).to_vec()
        })
        .collect::<Vec<Vec<u8>>>();
    let dummy_hash_data = {
        let (dummy_tx, dummy_sig) = get_dummy_tx(chain_id);
        dummy_tx.rlp_signed(&dummy_sig).to_vec()
    };
    inputs.extend_from_slice(&hash_datas);
    inputs.push(dummy_hash_data);

    let sign_datas: Vec<SignData> = txs.iter().map(|tx| tx.sign_data(chain_id)).try_collect()?;
=======
    let sign_datas: Vec<SignData> = txs
        .iter()
        .enumerate()
        .filter(|(i, tx)| {
            if tx.v == 0 && tx.r.is_zero() && tx.s.is_zero() {
                warn!("tx {} is not signed, skipping tx circuit keccak input", i);
                false
            } else {
                true
            }
        })
        .map(|(_, tx)| tx.sign_data(chain_id))
        .try_collect()?;
>>>>>>> f8e09125
    // Keccak inputs from SignVerify Chip
    let sign_verify_inputs = keccak_inputs_sign_verify(&sign_datas);
    inputs.extend_from_slice(&sign_verify_inputs);
    // NOTE: We don't verify the Tx Hash in the circuit yet, so we don't have more
    // hash inputs.
    Ok(inputs)
}

/// Retrieve the init_code from memory for {CREATE, CREATE2}
pub fn get_create_init_code<'a, 'b>(
    call_ctx: &'a CallContext,
    step: &'b GethExecStep,
) -> Result<&'a [u8], Error> {
    let offset = step.stack.nth_last(1)?;
    let length = step.stack.nth_last(2)?;
    Ok(&call_ctx.memory.0
        [offset.low_u64() as usize..(offset.low_u64() + length.low_u64()) as usize])
}

/// Retrieve the memory offset and length of call.
pub fn get_call_memory_offset_length(step: &GethExecStep, nth: usize) -> Result<(u64, u64), Error> {
    let offset = step.stack.nth_last(nth)?;
    let length = step.stack.nth_last(nth + 1)?;
    if length.is_zero() {
        Ok((0, 0))
    } else {
        Ok((offset.low_u64(), length.low_u64()))
    }
}

type EthBlock = eth_types::Block<eth_types::Transaction>;

/// Struct that wraps a GethClient and contains methods to perform all the steps
/// necessary to generate the circuit inputs for a block by querying geth for
/// the necessary information and using the CircuitInputBuilder.
pub struct BuilderClient<P: JsonRpcClient> {
    cli: GethClient<P>,
    chain_id: Word,
    circuits_params: CircuitsParams,
}

impl<P: JsonRpcClient> BuilderClient<P> {
    /// Create a new BuilderClient
    pub async fn new(
        client: GethClient<P>,
        circuits_params: CircuitsParams,
    ) -> Result<Self, Error> {
        let chain_id = client.get_chain_id().await?;

        Ok(Self {
            cli: client,
            chain_id: chain_id.into(),
            circuits_params,
        })
    }

    /// Step 1. Query geth for Block, Txs, TxExecTraces, history block hashes
    /// and previous state root.
    pub async fn get_block(
        &self,
        block_num: u64,
    ) -> Result<(EthBlock, Vec<eth_types::GethExecTrace>, Vec<Word>, Word), Error> {
        let eth_block = self.cli.get_block_by_number(block_num.into()).await?;
        let geth_traces = self.cli.trace_block_by_number(block_num.into()).await?;

        // fetch up to 256 blocks
        let mut n_blocks = 0; //std::cmp::min(256, block_num as usize);
        let mut next_hash = eth_block.parent_hash;
        let mut prev_state_root: Option<Word> = None;
        let mut history_hashes = vec![Word::default(); n_blocks];
        while n_blocks > 0 {
            n_blocks -= 1;

            // TODO: consider replacing it with `eth_getHeaderByHash`, it's faster
            let header = self.cli.get_block_by_hash(next_hash).await?;

            // set the previous state root
            if prev_state_root.is_none() {
                prev_state_root = Some(header.state_root.to_word());
            }

            // latest block hash is the last item
            let block_hash = header
                .hash
                .ok_or(Error::EthTypeError(eth_types::Error::IncompleteBlock))?
                .to_word();
            history_hashes[n_blocks] = block_hash;

            // continue
            next_hash = header.parent_hash;
        }

        Ok((
            eth_block,
            geth_traces,
            history_hashes,
            prev_state_root.unwrap_or_default(),
        ))
    }

    /// Step 2. Get State Accesses from TxExecTraces
    pub fn get_state_accesses(
        &self,
        eth_block: &EthBlock,
        geth_traces: &[eth_types::GethExecTrace],
    ) -> Result<Vec<Access>, Error> {
        let mut block_access_trace = vec![Access::new(
            None,
            RW::WRITE,
            AccessValue::Account {
                address: eth_block
                    .author
                    .ok_or(Error::EthTypeError(eth_types::Error::IncompleteBlock))?,
            },
        )];
        for (tx_index, tx) in eth_block.transactions.iter().enumerate() {
            let geth_trace = &geth_traces[tx_index];
            let tx_access_trace = gen_state_access_trace(eth_block, tx, geth_trace)?;
            block_access_trace.extend(tx_access_trace);
        }

        Ok(block_access_trace)
    }

    /// Step 3. Query geth for all accounts, storage keys, and codes from
    /// Accesses
    pub async fn get_state(
        &self,
        block_num: u64,
        access_set: AccessSet,
    ) -> Result<
        (
            Vec<eth_types::EIP1186ProofResponse>,
            HashMap<Address, Vec<u8>>,
        ),
        Error,
    > {
        let mut proofs = Vec::new();
        for (address, key_set) in access_set.state {
            let mut keys: Vec<Word> = key_set.iter().cloned().collect();
            keys.sort();
            let proof = self
                .cli
                .get_proof(address, keys, (block_num - 1).into())
                .await
                .unwrap();
            proofs.push(proof);
        }
        let mut codes: HashMap<Address, Vec<u8>> = HashMap::new();
        for address in access_set.code {
            let code = self
                .cli
                .get_code(address, (block_num - 1).into())
                .await
                .unwrap();
            codes.insert(address, code);
        }
        Ok((proofs, codes))
    }

    /// Step 4. Build a partial StateDB from step 3
    pub fn build_state_code_db(
        &self,
        proofs: Vec<eth_types::EIP1186ProofResponse>,
        codes: HashMap<Address, Vec<u8>>,
    ) -> (StateDB, CodeDB) {
        let mut sdb = StateDB::new();
        for proof in proofs {
            let mut storage = HashMap::new();
            for storage_proof in proof.storage_proof {
                storage.insert(storage_proof.key, storage_proof.value);
            }
            log::trace!(
                "statedb set_account {:?} balance {:?}",
                proof.address,
                proof.balance
            );
            sdb.set_account(
                &proof.address,
                state_db::Account {
                    nonce: proof.nonce,
                    balance: proof.balance,
                    storage,
                    code_hash: proof.code_hash,
                },
            )
        }

        let mut code_db = CodeDB::new();
        for (_address, code) in codes {
            code_db.insert(code.clone());
        }
        (sdb, code_db)
    }

    /// Step 5. For each step in TxExecTraces, gen the associated ops and state
    /// circuit inputs
    pub fn gen_inputs_from_state(
        &self,
        sdb: StateDB,
        code_db: CodeDB,
        eth_block: &EthBlock,
        geth_traces: &[eth_types::GethExecTrace],
        history_hashes: Vec<Word>,
        _prev_state_root: Word,
    ) -> Result<CircuitInputBuilder, Error> {
        let block = BlockHead::new(self.chain_id, history_hashes, eth_block)?;
        let mut builder = CircuitInputBuilder::new_from_headers(
            self.circuits_params.clone(),
            sdb,
            code_db,
            &[block],
        );

        builder.handle_block(eth_block, geth_traces)?;
        Ok(builder)
    }

    /// Step 5. For each step in TxExecTraces, gen the associated ops and state
    /// circuit inputs
    pub fn gen_inputs_from_state_multi(
        &self,
        sdb: StateDB,
        code_db: CodeDB,
        blocks_and_traces: &[(EthBlock, Vec<eth_types::GethExecTrace>)],
    ) -> Result<CircuitInputBuilder, Error> {
        let mut builder = CircuitInputBuilder::new_from_headers(
            self.circuits_params.clone(),
            sdb,
            code_db,
            Default::default(),
        );
        for (idx, (eth_block, geth_traces)) in blocks_and_traces.iter().enumerate() {
            let is_last = idx == blocks_and_traces.len() - 1;
            let header = BlockHead::new(self.chain_id, Default::default(), eth_block)?;
            builder.block.headers.insert(header.number.as_u64(), header);
            builder.handle_block_inner(eth_block, geth_traces, is_last, is_last)?;
        }
        Ok(builder)
    }

    /// Perform all the steps to generate the circuit inputs
    pub async fn gen_inputs(
        &self,
        block_num: u64,
    ) -> Result<
        (
            CircuitInputBuilder,
            eth_types::Block<eth_types::Transaction>,
        ),
        Error,
    > {
        let (mut eth_block, mut geth_traces, history_hashes, prev_state_root) =
            self.get_block(block_num).await?;
        let access_set = self.get_state_accesses(&eth_block, &geth_traces)?;
        let (proofs, codes) = self.get_state(block_num, access_set.into()).await?;
        let (state_db, code_db) = self.build_state_code_db(proofs, codes);
        if eth_block.transactions.len() > self.circuits_params.max_txs {
            log::error!(
                "max_txs too small: {} < {} for block {}",
                self.circuits_params.max_txs,
                eth_block.transactions.len(),
                eth_block.number.unwrap_or_default()
            );
            eth_block
                .transactions
                .truncate(self.circuits_params.max_txs);
            geth_traces.truncate(self.circuits_params.max_txs);
        }
        let builder = self.gen_inputs_from_state(
            state_db,
            code_db,
            &eth_block,
            &geth_traces,
            history_hashes,
            prev_state_root,
        )?;
        Ok((builder, eth_block))
    }

    /// Perform all the steps to generate the circuit inputs
    pub async fn gen_inputs_multi_blocks(
        &self,
        block_num_begin: u64,
        block_num_end: u64,
    ) -> Result<CircuitInputBuilder, Error> {
        let mut blocks_and_traces = Vec::new();
        let mut access_set = AccessSet::default();
        for block_num in block_num_begin..block_num_end {
            let (eth_block, geth_traces, _, _) = self.get_block(block_num).await?;
            let access_list = self.get_state_accesses(&eth_block, &geth_traces)?;
            access_set.add(access_list);
            blocks_and_traces.push((eth_block, geth_traces));
        }
        let (proofs, codes) = self.get_state(block_num_begin, access_set).await?;
        let (state_db, code_db) = self.build_state_code_db(proofs, codes);
        let builder = self.gen_inputs_from_state_multi(state_db, code_db, &blocks_and_traces)?;
        Ok(builder)
    }

    /// Perform all the steps to generate the circuit inputs
    pub async fn gen_inputs_tx(&self, hash_str: &str) -> Result<CircuitInputBuilder, Error> {
        let mut hash: [u8; 32] = [0; 32];
        let hash_str = if &hash_str[0..2] == "0x" {
            &hash_str[2..]
        } else {
            hash_str
        };
        decode_to_slice(hash_str, &mut hash).unwrap();
        let tx_hash = H256::from(hash);

        let mut tx: eth_types::Transaction = self.cli.get_tx_by_hash(tx_hash).await?;
        tx.transaction_index = Some(0.into());
        let geth_traces = self.cli.trace_tx_by_hash(tx_hash).await?;
        let mut eth_block = self
            .cli
            .get_block_by_number(tx.block_number.unwrap().into())
            .await?;

        eth_block.transactions = vec![tx.clone()];

        let mut block_access_trace = vec![Access::new(
            None,
            RW::WRITE,
            AccessValue::Account {
                address: eth_block.author.unwrap(),
            },
        )];
        let geth_trace = &geth_traces[0];
        let tx_access_trace = gen_state_access_trace(
            &eth_types::Block::<eth_types::Transaction>::default(),
            &tx,
            geth_trace,
        )?;
        block_access_trace.extend(tx_access_trace);

        let access_set = AccessSet::from(block_access_trace);

        let (proofs, codes) = self
            .get_state(tx.block_number.unwrap().as_u64(), access_set)
            .await?;
        let (state_db, code_db) = self.build_state_code_db(proofs, codes);
        let builder = self.gen_inputs_from_state(
            state_db,
            code_db,
            &eth_block,
            &geth_traces,
            Default::default(),
            Default::default(),
        )?;
        Ok(builder)
    }
}<|MERGE_RESOLUTION|>--- conflicted
+++ resolved
@@ -22,17 +22,12 @@
 pub use call::{Call, CallContext, CallKind};
 use core::fmt::Debug;
 use eth_types::evm_types::GasCost;
-use eth_types::geth_types;
 use eth_types::sign_types::{pk_bytes_le, pk_bytes_swap_endianness, SignData};
-<<<<<<< HEAD
-use eth_types::{self, geth_types, Address, GethExecStep, GethExecTrace, Word};
+use eth_types::{self, geth_types, Address, GethExecStep, GethExecTrace, Word, H256};
 use eth_types::{ToWord, U256};
 use ethers_core::k256::ecdsa::SigningKey;
 use ethers_core::types::transaction::eip2718::TypedTransaction;
 use ethers_core::types::{Bytes, Signature, TransactionRequest};
-=======
-use eth_types::{self, Address, GethExecStep, GethExecTrace, ToWord, Word, H256, U256};
->>>>>>> f8e09125
 use ethers_providers::JsonRpcClient;
 pub use execution::{
     CopyDataType, CopyEvent, CopyStep, ExecState, ExecStep, ExpEvent, ExpStep, NumberOrHash,
@@ -41,7 +36,6 @@
 
 pub use input_state_ref::CircuitInputStateRef;
 use itertools::Itertools;
-use log::warn;
 use std::collections::HashMap;
 pub use transaction::{Transaction, TransactionContext};
 
@@ -507,7 +501,6 @@
     chain_id: u64,
 ) -> Result<Vec<Vec<u8>>, Error> {
     let mut inputs = Vec::new();
-<<<<<<< HEAD
 
     let hash_datas = txs
         .iter()
@@ -529,21 +522,6 @@
     inputs.push(dummy_hash_data);
 
     let sign_datas: Vec<SignData> = txs.iter().map(|tx| tx.sign_data(chain_id)).try_collect()?;
-=======
-    let sign_datas: Vec<SignData> = txs
-        .iter()
-        .enumerate()
-        .filter(|(i, tx)| {
-            if tx.v == 0 && tx.r.is_zero() && tx.s.is_zero() {
-                warn!("tx {} is not signed, skipping tx circuit keccak input", i);
-                false
-            } else {
-                true
-            }
-        })
-        .map(|(_, tx)| tx.sign_data(chain_id))
-        .try_collect()?;
->>>>>>> f8e09125
     // Keccak inputs from SignVerify Chip
     let sign_verify_inputs = keccak_inputs_sign_verify(&sign_datas);
     inputs.extend_from_slice(&sign_verify_inputs);
