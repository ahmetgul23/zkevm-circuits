use super::CodeSource;
use crate::{exec_trace::OperationRef, Error};
use eth_types::evm_types::Memory;
use eth_types::{evm_types::OpcodeId, Address, Hash, Word};

/// Type of a *CALL*/CREATE* Function.
#[derive(Clone, Copy, Debug, PartialEq, Eq)]
pub enum CallKind {
    /// CALL
    Call,
    /// CALLCODE
    CallCode,
    /// DELEGATECALL
    DelegateCall,
    /// STATICCALL
    StaticCall,
    /// CREATE
    Create,
    /// CREATE2
    Create2,
}

impl CallKind {
    fn is_create(&self) -> bool {
        matches!(self, Self::Create | Self::Create2)
    }
}

impl Default for CallKind {
    fn default() -> Self {
        Self::Call
    }
}

impl TryFrom<OpcodeId> for CallKind {
    type Error = Error;

    fn try_from(op: OpcodeId) -> Result<Self, Self::Error> {
        Ok(match op {
            OpcodeId::CALL => CallKind::Call,
            OpcodeId::CALLCODE => CallKind::CallCode,
            OpcodeId::DELEGATECALL => CallKind::DelegateCall,
            OpcodeId::STATICCALL => CallKind::StaticCall,
            OpcodeId::CREATE => CallKind::Create,
            OpcodeId::CREATE2 => CallKind::Create2,
            _ => return Err(Error::OpcodeIdNotCallType),
        })
    }
}

/// Circuit Input related to an Ethereum Call
#[derive(Clone, Debug, Default)]
pub struct Call {
    /// Unique call identifier within the Block.
    pub call_id: usize,
    /// Caller's id.
    pub caller_id: usize,
    /// Last Callee's id.
    pub last_callee_id: usize,
    /// Type of call
    pub kind: CallKind,
    /// This call is being executed without write access (STATIC)
    pub is_static: bool,
    /// This call generated implicity by a Transaction.
    pub is_root: bool,
    /// This call is persistent or call stack reverts at some point
    pub is_persistent: bool,
    /// This call ends successfully or not
    pub is_success: bool,
    /// This rw_counter at the end of reversion
    pub rw_counter_end_of_reversion: usize,
    /// Address of caller
    pub caller_address: Address,
    /// Address where this call is being executed
    pub address: Address,
    /// Code Source
    pub code_source: CodeSource,
    /// Code Hash
    pub code_hash: Hash,
    /// Depth
    pub depth: usize,
    /// Value
    pub value: Word,
    /// Call data offset
    pub call_data_offset: u64,
    /// Call data length
    pub call_data_length: u64,
    /// Return data offset
    pub return_data_offset: u64,
    /// Return data length
    pub return_data_length: u64,
    /// last callee's return data offset
    pub last_callee_return_data_offset: u64,
    /// last callee's return data length
    pub last_callee_return_data_length: u64,
}

impl Call {
    /// This call is root call with tx.to == null, or op == CREATE or op ==
    /// CREATE2
    pub fn is_create(&self) -> bool {
        self.kind.is_create()
    }

<<<<<<< HEAD
    /// Get the code address if possible
    pub fn code_address(&self) -> Option<Address> {
        match self.kind {
            CallKind::Call | CallKind::StaticCall => Some(self.address),
            CallKind::CallCode | CallKind::DelegateCall => match self.code_source {
                CodeSource::Address(address) => Some(address),
                _ => None,
            },
            CallKind::Create | CallKind::Create2 => None,
        }
=======
    /// This call is call with op DELEGATECALL
    pub fn is_delegatecall(&self) -> bool {
        matches!(self.kind, CallKind::DelegateCall)
>>>>>>> fc5a8b9d
    }
}

/// Context of a [`Call`].
#[derive(Debug, Default)]
pub struct CallContext {
    /// Index of call
    pub index: usize,
    /// Reversible Write Counter tracks the number of write operations in the
    /// call. It is incremented when a subcall in this call succeeds by the
    /// number of successful writes in the subcall.
    pub reversible_write_counter: usize,
    /// Call data (copy of tx input or caller's
    /// memory[call_data_offset..call_data_offset + call_data_length])
    pub call_data: Vec<u8>,
    /// memory context of current call
    pub memory: Memory,
    /// return data buffer
    pub return_data: Vec<u8>,
}

/// A reversion group is the collection of calls and the operations which are
/// [`Operation::reversible`](crate::operation::Operation::reversible) that
/// happened in them, that will be reverted at once when the call that initiated
/// this reversion group eventually ends with failure (and thus reverts).
#[derive(Debug, Default)]
pub struct ReversionGroup {
    /// List of `index` and `reversible_write_counter_offset` of calls belong to
    /// this group. `reversible_write_counter_offset` is the number of
    /// reversible operations that have happened before the call within the
    /// same reversion group.
    pub(crate) calls: Vec<(usize, usize)>,
    /// List of `step_index` and [`OperationRef`] that have been done in this
    /// group.
    pub(crate) op_refs: Vec<(usize, OperationRef)>,
}

impl ReversionGroup {
    /// Creates a new `ReversionGroup` instance from the calls and operation
    /// references lists.
    pub fn new(calls: Vec<(usize, usize)>, op_refs: Vec<(usize, OperationRef)>) -> Self {
        Self { calls, op_refs }
    }
}<|MERGE_RESOLUTION|>--- conflicted
+++ resolved
@@ -102,7 +102,10 @@
         self.kind.is_create()
     }
 
-<<<<<<< HEAD
+    /// This call is call with op DELEGATECALL
+    pub fn is_delegatecall(&self) -> bool {
+        matches!(self.kind, CallKind::DelegateCall)
+    }
     /// Get the code address if possible
     pub fn code_address(&self) -> Option<Address> {
         match self.kind {
@@ -113,11 +116,6 @@
             },
             CallKind::Create | CallKind::Create2 => None,
         }
-=======
-    /// This call is call with op DELEGATECALL
-    pub fn is_delegatecall(&self) -> bool {
-        matches!(self.kind, CallKind::DelegateCall)
->>>>>>> fc5a8b9d
     }
 }
 
